import type {VariantProps} from "tailwind-variants";

import {tv} from "tailwind-variants";

import {colorVariants} from "../utils";

/**
 * Pagination wrapper **Tailwind Variants** component
 *
 * const {base,cursor, prev, next, item } = pagination({...})
 *
 * @example
 * <ul className={base()} aria-label="pagination navigation">
 *    <li className={cursor()} aria-hidden="true">{active page}</li> // this marks the active page
 *    <li role="button" className={prev()} aria-label="Go to previous page" data-disabled="true">Prev</li>
 *    <li role="button" className={item()} aria-label="page 1" data-active="true">1</li>
 *    <li role="button" className={item()} aria-label="page 2">2</li>
 *    <li role="button" className={item()} aria-hidden="true">...</li>
 *    <li role="button" className={item()} aria-label="page 10">10</li>
 *    <li role="button" className={next()} aria-label="Go to next page">Next</li>
 *  </ul>
 */
const pagination = tv({
  slots: {
    base: [
      "flex",
      "flex-nowrap",
      "h-fit",
      "max-w-fit",
      "p-2.5",
      "-m-2.5",
      "relative",
      "gap-1",
      "items-center",
      "overflow-x-scroll",
      "scrollbar-hide",
    ],
    item: ["tap-highlight-transparent", "select-none", "touch-none"],
    prev: "",
    next: "",
    cursor: [
      "absolute",
      "flex",
      "overflow-visible",
      "items-center",
      "justify-center",
      "origin-center",
      "left-0",
<<<<<<< HEAD
      "select-none",
      "touch-none",
=======
      "z-20",
>>>>>>> 74e7c378
    ],
    forwardIcon: "hidden group-hover:block data-[before=true]:rotate-180",
    ellipsis: "group-hover:hidden",
    chevronNext: "rotate-180",
  },
  variants: {
    variant: {
      bordered: {
        item: ["border-2", "border-default", "bg-transparent", "data-[hover=true]:bg-default-100"],
      },
      light: {
        item: "bg-transparent",
      },
      flat: {},
      faded: {
        item: ["border-2", "border-default"],
      },
    },
    color: {
      default: {
        cursor: colorVariants.solid.default,
      },
      primary: {
        cursor: colorVariants.solid.primary,
      },
      secondary: {
        cursor: colorVariants.solid.secondary,
      },
      success: {
        cursor: colorVariants.solid.success,
      },
      warning: {
        cursor: colorVariants.solid.warning,
      },
      danger: {
        cursor: colorVariants.solid.danger,
      },
    },
    size: {
      xs: {},
      sm: {},
      md: {},
      lg: {},
      xl: {},
    },
    radius: {
      none: {},
      base: {},
      sm: {},
      md: {},
      lg: {},
      xl: {},
      full: {},
    },
    isCompact: {
      true: {
        base: "gap-0",
        item: [
          "first-of-type:rounded-r-none",
          "last-of-type:rounded-l-none",
          "[&:not(:first-of-type):not(:last-of-type)]:rounded-none",
        ],
        prev: "!rounded-r-none",
        next: "!rounded-l-none",
      },
    },
    isDisabled: {
      true: {
        base: "opacity-50 pointer-events-none",
      },
    },
    showShadow: {
      true: {},
    },
    disableCursorAnimation: {
      true: {
        cursor: "hidden",
      },
    },
    disableAnimation: {
      true: {
        item: "transition-none",
        cursor: "transition-none",
      },
      false: {
        item: "transition-background",
        cursor: ["transition-transform", "!duration-300"],
      },
    },
  },
  defaultVariants: {
    variant: "flat",
    color: "primary",
    size: "md",
    radius: "xl",
    isCompact: false,
    isDisabled: false,
    showShadow: false,
    disableAnimation: false,
    disableCursorAnimation: false,
  },
  compoundVariants: [
    // showShadow / color
    {
      showShadow: true,
      color: "default",
      class: {
        cursor: [colorVariants.shadow.default, "shadow-md"],
      },
    },
    {
      showShadow: true,
      color: "primary",
      class: {
        cursor: [colorVariants.shadow.primary, "shadow-md"],
      },
    },
    {
      showShadow: true,
      color: "secondary",
      class: {
        cursor: [colorVariants.shadow.secondary, "shadow-md"],
      },
    },
    {
      showShadow: true,
      color: "success",
      class: {
        cursor: [colorVariants.shadow.success, "shadow-md"],
      },
    },
    {
      showShadow: true,
      color: "warning",
      class: {
        cursor: [colorVariants.shadow.warning, "shadow-md"],
      },
    },
    {
      showShadow: true,
      color: "danger",
      class: {
        cursor: [colorVariants.shadow.danger, "shadow-md"],
      },
    },
    // isCompact / bordered
    {
      isCompact: true,
      variant: "bordered",
      class: {
        item: "[&:not(:first-of-type)]:ml-[calc(theme(borderWidth.2)*-1)]",
      },
    },
    /**
     * --------------------------------------------------------
     * disableCursorAnimation
     * the classNames will be applied to the active item
     * --------------------------------------------------------
     */
    // disableCursorAnimation / color
    {
      disableCursorAnimation: true,
      color: "default",
      class: {
        item: [
          "data-[active=true]:bg-default-400",
          "data-[active=true]:border-default-400",
          "data-[active=true]:text-default-foreground",
        ],
      },
    },
    {
      disableCursorAnimation: true,
      color: "primary",
      class: {
        item: [
          "data-[active=true]:bg-primary",
          "data-[active=true]:border-primary",
          "data-[active=true]:text-primary-foreground",
        ],
      },
    },
    {
      disableCursorAnimation: true,
      color: "secondary",
      class: {
        item: [
          "data-[active=true]:bg-secondary",
          "data-[active=true]:border-secondary",
          "data-[active=true]:text-secondary-foreground",
        ],
      },
    },
    {
      disableCursorAnimation: true,
      color: "success",
      class: {
        item: [
          "data-[active=true]:bg-success",
          "data-[active=true]:border-success",
          "data-[active=true]:text-success-foreground",
        ],
      },
    },
    {
      disableCursorAnimation: true,
      color: "warning",
      class: {
        item: [
          "data-[active=true]:bg-warning",
          "data-[active=true]:border-warning",
          "data-[active=true]:text-warning-foreground",
        ],
      },
    },
    {
      disableCursorAnimation: true,
      color: "danger",
      class: {
        item: [
          "data-[active=true]:bg-danger",
          "data-[active=true]:border-danger",
          "data-[active=true]:text-danger-foreground",
        ],
      },
    },
    // shadow / color
    {
      disableCursorAnimation: true,
      showShadow: true,
      color: "default",
      class: {
        item: ["data-[active=true]:shadow-md", "data-[active=true]:shadow-default/50"],
      },
    },
    {
      disableCursorAnimation: true,
      showShadow: true,
      color: "primary",
      class: {
        item: ["data-[active=true]:shadow-md", "data-[active=true]:shadow-primary/40"],
      },
    },
    {
      disableCursorAnimation: true,
      showShadow: true,
      color: "secondary",
      class: {
        item: ["data-[active=true]:shadow-md", "data-[active=true]:shadow-secondary/40"],
      },
    },
    {
      disableCursorAnimation: true,
      showShadow: true,
      color: "success",
      class: {
        item: ["data-[active=true]:shadow-md", "data-[active=true]:shadow-success/40"],
      },
    },
    {
      disableCursorAnimation: true,
      showShadow: true,
      color: "warning",
      class: {
        item: ["data-[active=true]:shadow-md", "data-[active=true]:shadow-warning/40"],
      },
    },
    {
      disableCursorAnimation: true,
      showShadow: true,
      color: "danger",
      class: {
        item: ["data-[active=true]:shadow-md", "data-[active=true]:shadow-danger/40"],
      },
    },
  ],
  compoundSlots: [
    // without variant
    {
      slots: ["item", "prev", "next"],
      class: [
        "flex",
        "flex-wrap",
        "truncate",
        "box-border",
        "outline-none",
        "items-center",
        "justify-center",
        "text-default-foreground",
        // focus ring
        "data-[focus-visible=true]:z-10",
        "data-[focus-visible=true]:outline-none",
        "data-[focus-visible=true]:ring-2",
        "data-[focus-visible=true]:ring-primary",
        "data-[focus-visible=true]:ring-offset-2",
        "data-[focus-visible=true]:ring-offset-background",
        "data-[focus-visible=true]:dark:ring-offset-background-dark",
        // disabled
        "data-[disabled=true]:text-default-300",
        "data-[disabled=true]:pointer-events-none",
      ],
    },
    {
      slots: ["item", "prev", "next"],
      variant: "flat",
      class: ["bg-default-100", "data-[hover=true]:bg-default-200", "active:bg-default-300"],
    },
    {
      slots: ["item", "prev", "next"],
      variant: "faded",
      class: ["bg-default-50", "data-[hover=true]:bg-default-100", "active:bg-default-200"],
    },
    {
      slots: ["item", "prev", "next"],
      variant: "light",
      class: ["data-[hover=true]:bg-default-100", "active:bg-default-200"],
    },
    // size
    {
      slots: ["item", "cursor", "prev", "next"],
      size: "xs",
      class: "min-w-7 w-7 h-7 text-xs",
    },
    {
      slots: ["item", "cursor", "prev", "next"],
      size: "sm",
      class: "min-w-8 w-8 h-8 text-sm",
    },
    {
      slots: ["item", "cursor", "prev", "next"],
      size: "md",
      class: "min-w-9 w-9 h-9 text-sm",
    },
    {
      slots: ["item", "cursor", "prev", "next"],
      size: "lg",
      class: "min-w-10 w-10 h-10 text-base",
    },
    {
      slots: ["item", "cursor", "prev", "next"],
      size: "xl",
      class: "min-w-11 w-11 h-11 text-base",
    },
    // radius
    {
      slots: ["item", "cursor", "prev", "next"],
      radius: "none",
      class: "rounded-none",
    },
    {
      slots: ["item", "cursor", "prev", "next"],
      radius: "base",
      class: "rounded-base",
    },
    {
      slots: ["item", "cursor", "prev", "next"],
      radius: "sm",
      class: "rounded-sm",
    },
    {
      slots: ["item", "cursor", "prev", "next"],
      radius: "md",
      class: "rounded",
    },
    {
      slots: ["item", "cursor", "prev", "next"],
      radius: "lg",
      class: "rounded-lg",
    },
    {
      slots: ["item", "cursor", "prev", "next"],
      radius: "xl",
      class: "rounded-xl",
    },
    {
      slots: ["item", "cursor", "prev", "next"],
      radius: "full",
      class: "rounded-full",
    },
  ],
});

export type PaginationVariantProps = VariantProps<typeof pagination>;
export type PaginationSlots = keyof ReturnType<typeof pagination>;

export {pagination};<|MERGE_RESOLUTION|>--- conflicted
+++ resolved
@@ -46,12 +46,9 @@
       "justify-center",
       "origin-center",
       "left-0",
-<<<<<<< HEAD
       "select-none",
       "touch-none",
-=======
       "z-20",
->>>>>>> 74e7c378
     ],
     forwardIcon: "hidden group-hover:block data-[before=true]:rotate-180",
     ellipsis: "group-hover:hidden",
