--- conflicted
+++ resolved
@@ -1,10 +1,6 @@
 {
   "name": "@nextui-org/use-scroll-position",
-<<<<<<< HEAD
-  "version": "0.0.0-dev-v2-20230729132654",
-=======
-  "version": "0.0.0-dev-v2-20230728201112",
->>>>>>> cd941e64
+  "version": "0.0.0-dev-v2-20230729152229",
   "description": "Provides the logic to control the scroll over an element",
   "keywords": [
     "use-scroll-position"
