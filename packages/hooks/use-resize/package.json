{
  "name": "@nextui-org/use-resize",
<<<<<<< HEAD
  "version": "0.0.0-dev-v2-20230729132654",
=======
  "version": "0.0.0-dev-v2-20230728201112",
>>>>>>> cd941e64
  "description": "Hook that adds an event listener to the resize window event",
  "keywords": [
    "use-resize"
  ],
  "author": "Junior Garcia <jrgarciadev@gmail.com>",
  "homepage": "https://nextui.org",
  "license": "MIT",
  "main": "src/index.ts",
  "sideEffects": false,
  "files": [
    "dist"
  ],
  "publishConfig": {
    "access": "public"
  },
  "repository": {
    "type": "git",
    "url": "git+https://github.com/nextui-org/nextui.git",
    "directory": "packages/hooks/use-resize"
  },
  "bugs": {
    "url": "https://github.com/nextui-org/nextui/issues"
  },
  "scripts": {
    "build": "tsup src --dts",
    "dev": "yarn build:fast -- --watch",
    "clean": "rimraf dist .turbo",
    "typecheck": "tsc --noEmit",
    "build:fast": "tsup src",
    "prepack": "clean-package",
    "postpack": "clean-package restore"
  },
  "peerDependencies": {
    "react": ">=18"
  },
  "devDependencies": {
    "clean-package": "2.2.0",
    "react": "^18.0.0"
  },
  "clean-package": "../../../clean-package.config.json",
  "tsup": {
    "clean": true,
    "target": "es2019",
    "format": [
      "cjs",
      "esm"
    ]
  }
}<|MERGE_RESOLUTION|>--- conflicted
+++ resolved
@@ -1,10 +1,6 @@
 {
   "name": "@nextui-org/use-resize",
-<<<<<<< HEAD
-  "version": "0.0.0-dev-v2-20230729132654",
-=======
-  "version": "0.0.0-dev-v2-20230728201112",
->>>>>>> cd941e64
+  "version": "0.0.0-dev-v2-20230729152229",
   "description": "Hook that adds an event listener to the resize window event",
   "keywords": [
     "use-resize"
