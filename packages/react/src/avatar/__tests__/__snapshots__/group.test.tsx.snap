--- conflicted
+++ resolved
@@ -6,17 +6,10 @@
   "baseElement": <body>
     <div>
       <div
-<<<<<<< HEAD
-        class="nextui-c-jBUsJN"
-      >
-        <span
-          class="nextui-c-gEEnVX nextui-c-PJLV nextui-c-jWfFif nextui-c-jMTBsW nextui-c-gEEnVX-qXFXw-color-default nextui-c-gEEnVX-duCSmO-textColor-default nextui-c-gEEnVX-iHugVF-size-md nextui-c-gEEnVX-krOtXB-borderWeight-normal nextui-c-gEEnVX-dbZNQr-bordered-true nextui-c-gEEnVX-gBVgtO-stacked-true nextui-c-gEEnVX-bAEoQm-rounded-true nextui-c-gEEnVX-MtAEf-cv nextui-c-PJLV-gulvcB-isFocusVisible-false nextui-c-gEEnVX-iPJLV-css only-text-avatar"
-=======
         class="nextui-c-dZPNrK"
       >
         <span
           class="nextui-c-gEEnVX nextui-c-PJLV nextui-c-ldmKBv nextui-c-gEEnVX-qXFXw-color-default nextui-c-gEEnVX-duCSmO-textColor-default nextui-c-gEEnVX-iHugVF-size-md nextui-c-gEEnVX-krOtXB-borderWeight-normal nextui-c-gEEnVX-dbZNQr-bordered-true nextui-c-gEEnVX-gBVgtO-stacked-true nextui-c-gEEnVX-bAEoQm-rounded-true nextui-c-gEEnVX-MtAEf-cv nextui-c-PJLV-gulvcB-isFocusVisible-false nextui-c-gEEnVX-iPJLV-css only-text-avatar"
->>>>>>> 527b0860
           data-state="ready"
         >
           <span
@@ -29,11 +22,7 @@
           </span>
         </span>
         <span
-<<<<<<< HEAD
-          class="nextui-c-gEEnVX nextui-c-PJLV nextui-c-jWfFif nextui-c-jMTBsW nextui-c-gEEnVX-qXFXw-color-default nextui-c-gEEnVX-duCSmO-textColor-default nextui-c-gEEnVX-iHugVF-size-md nextui-c-gEEnVX-krOtXB-borderWeight-normal nextui-c-gEEnVX-dbZNQr-bordered-true nextui-c-gEEnVX-gBVgtO-stacked-true nextui-c-gEEnVX-bAEoQm-rounded-true nextui-c-gEEnVX-MtAEf-cv nextui-c-PJLV-gulvcB-isFocusVisible-false nextui-c-gEEnVX-iPJLV-css only-text-avatar"
-=======
-          class="nextui-c-gEEnVX nextui-c-PJLV nextui-c-ldmKBv nextui-c-gEEnVX-qXFXw-color-default nextui-c-gEEnVX-duCSmO-textColor-default nextui-c-gEEnVX-iHugVF-size-md nextui-c-gEEnVX-krOtXB-borderWeight-normal nextui-c-gEEnVX-dbZNQr-bordered-true nextui-c-gEEnVX-gBVgtO-stacked-true nextui-c-gEEnVX-bAEoQm-rounded-true nextui-c-gEEnVX-MtAEf-cv nextui-c-PJLV-gulvcB-isFocusVisible-false nextui-c-gEEnVX-iPJLV-css only-text-avatar"
->>>>>>> 527b0860
+          class="nextui-c-gEEnVX nextui-c-PJLV nextui-c-ldmKBv nextui-c-gEEnVX-qXFXw-color-default nextui-c-gEEnVX-duCSmO-textColor-default nextui-c-gEEnVX-iHugVF-size-md nextui-c-gEEnVX-krOtXB-borderWeight-normal nextui-c-gEEnVX-dbZNQr-bordered-true nextui-c-gEEnVX-gBVgtO-stacked-true nextui-c-gEEnVX-bAEoQm-rounded-true nextui-c-gEEnVX-MtAEf-cv nextui-c-PJLV-gulvcB-isFocusVisible-false nextui-c-gEEnVX-iPJLV-css only-text-avatar"
           data-state="ready"
         >
           <span
@@ -46,11 +35,7 @@
           </span>
         </span>
         <span
-<<<<<<< HEAD
-          class="nextui-c-gEEnVX nextui-c-PJLV nextui-c-jWfFif nextui-c-jMTBsW nextui-c-gEEnVX-qXFXw-color-default nextui-c-gEEnVX-duCSmO-textColor-default nextui-c-gEEnVX-iHugVF-size-md nextui-c-gEEnVX-krOtXB-borderWeight-normal nextui-c-gEEnVX-dbZNQr-bordered-true nextui-c-gEEnVX-gBVgtO-stacked-true nextui-c-gEEnVX-bAEoQm-rounded-true nextui-c-gEEnVX-MtAEf-cv nextui-c-PJLV-gulvcB-isFocusVisible-false nextui-c-gEEnVX-iPJLV-css only-text-avatar"
-=======
-          class="nextui-c-gEEnVX nextui-c-PJLV nextui-c-ldmKBv nextui-c-gEEnVX-qXFXw-color-default nextui-c-gEEnVX-duCSmO-textColor-default nextui-c-gEEnVX-iHugVF-size-md nextui-c-gEEnVX-krOtXB-borderWeight-normal nextui-c-gEEnVX-dbZNQr-bordered-true nextui-c-gEEnVX-gBVgtO-stacked-true nextui-c-gEEnVX-bAEoQm-rounded-true nextui-c-gEEnVX-MtAEf-cv nextui-c-PJLV-gulvcB-isFocusVisible-false nextui-c-gEEnVX-iPJLV-css only-text-avatar"
->>>>>>> 527b0860
+          class="nextui-c-gEEnVX nextui-c-PJLV nextui-c-ldmKBv nextui-c-gEEnVX-qXFXw-color-default nextui-c-gEEnVX-duCSmO-textColor-default nextui-c-gEEnVX-iHugVF-size-md nextui-c-gEEnVX-krOtXB-borderWeight-normal nextui-c-gEEnVX-dbZNQr-bordered-true nextui-c-gEEnVX-gBVgtO-stacked-true nextui-c-gEEnVX-bAEoQm-rounded-true nextui-c-gEEnVX-MtAEf-cv nextui-c-PJLV-gulvcB-isFocusVisible-false nextui-c-gEEnVX-iPJLV-css only-text-avatar"
           data-state="ready"
         >
           <span
@@ -63,11 +48,7 @@
           </span>
         </span>
         <span
-<<<<<<< HEAD
-          class="nextui-c-gEEnVX nextui-c-PJLV nextui-c-jWfFif nextui-c-jMTBsW nextui-c-gEEnVX-qXFXw-color-default nextui-c-gEEnVX-duCSmO-textColor-default nextui-c-gEEnVX-iHugVF-size-md nextui-c-gEEnVX-krOtXB-borderWeight-normal nextui-c-gEEnVX-dbZNQr-bordered-true nextui-c-gEEnVX-gBVgtO-stacked-true nextui-c-gEEnVX-bAEoQm-rounded-true nextui-c-gEEnVX-MtAEf-cv nextui-c-PJLV-gulvcB-isFocusVisible-false nextui-c-gEEnVX-iPJLV-css only-text-avatar"
-=======
-          class="nextui-c-gEEnVX nextui-c-PJLV nextui-c-ldmKBv nextui-c-gEEnVX-qXFXw-color-default nextui-c-gEEnVX-duCSmO-textColor-default nextui-c-gEEnVX-iHugVF-size-md nextui-c-gEEnVX-krOtXB-borderWeight-normal nextui-c-gEEnVX-dbZNQr-bordered-true nextui-c-gEEnVX-gBVgtO-stacked-true nextui-c-gEEnVX-bAEoQm-rounded-true nextui-c-gEEnVX-MtAEf-cv nextui-c-PJLV-gulvcB-isFocusVisible-false nextui-c-gEEnVX-iPJLV-css only-text-avatar"
->>>>>>> 527b0860
+          class="nextui-c-gEEnVX nextui-c-PJLV nextui-c-ldmKBv nextui-c-gEEnVX-qXFXw-color-default nextui-c-gEEnVX-duCSmO-textColor-default nextui-c-gEEnVX-iHugVF-size-md nextui-c-gEEnVX-krOtXB-borderWeight-normal nextui-c-gEEnVX-dbZNQr-bordered-true nextui-c-gEEnVX-gBVgtO-stacked-true nextui-c-gEEnVX-bAEoQm-rounded-true nextui-c-gEEnVX-MtAEf-cv nextui-c-PJLV-gulvcB-isFocusVisible-false nextui-c-gEEnVX-iPJLV-css only-text-avatar"
           data-state="ready"
         >
           <span
@@ -84,17 +65,10 @@
   </body>,
   "container": <div>
     <div
-<<<<<<< HEAD
-      class="nextui-c-jBUsJN"
-    >
-      <span
-        class="nextui-c-gEEnVX nextui-c-PJLV nextui-c-jWfFif nextui-c-jMTBsW nextui-c-gEEnVX-qXFXw-color-default nextui-c-gEEnVX-duCSmO-textColor-default nextui-c-gEEnVX-iHugVF-size-md nextui-c-gEEnVX-krOtXB-borderWeight-normal nextui-c-gEEnVX-dbZNQr-bordered-true nextui-c-gEEnVX-gBVgtO-stacked-true nextui-c-gEEnVX-bAEoQm-rounded-true nextui-c-gEEnVX-MtAEf-cv nextui-c-PJLV-gulvcB-isFocusVisible-false nextui-c-gEEnVX-iPJLV-css only-text-avatar"
-=======
       class="nextui-c-dZPNrK"
     >
       <span
         class="nextui-c-gEEnVX nextui-c-PJLV nextui-c-ldmKBv nextui-c-gEEnVX-qXFXw-color-default nextui-c-gEEnVX-duCSmO-textColor-default nextui-c-gEEnVX-iHugVF-size-md nextui-c-gEEnVX-krOtXB-borderWeight-normal nextui-c-gEEnVX-dbZNQr-bordered-true nextui-c-gEEnVX-gBVgtO-stacked-true nextui-c-gEEnVX-bAEoQm-rounded-true nextui-c-gEEnVX-MtAEf-cv nextui-c-PJLV-gulvcB-isFocusVisible-false nextui-c-gEEnVX-iPJLV-css only-text-avatar"
->>>>>>> 527b0860
         data-state="ready"
       >
         <span
@@ -107,11 +81,7 @@
         </span>
       </span>
       <span
-<<<<<<< HEAD
-        class="nextui-c-gEEnVX nextui-c-PJLV nextui-c-jWfFif nextui-c-jMTBsW nextui-c-gEEnVX-qXFXw-color-default nextui-c-gEEnVX-duCSmO-textColor-default nextui-c-gEEnVX-iHugVF-size-md nextui-c-gEEnVX-krOtXB-borderWeight-normal nextui-c-gEEnVX-dbZNQr-bordered-true nextui-c-gEEnVX-gBVgtO-stacked-true nextui-c-gEEnVX-bAEoQm-rounded-true nextui-c-gEEnVX-MtAEf-cv nextui-c-PJLV-gulvcB-isFocusVisible-false nextui-c-gEEnVX-iPJLV-css only-text-avatar"
-=======
-        class="nextui-c-gEEnVX nextui-c-PJLV nextui-c-ldmKBv nextui-c-gEEnVX-qXFXw-color-default nextui-c-gEEnVX-duCSmO-textColor-default nextui-c-gEEnVX-iHugVF-size-md nextui-c-gEEnVX-krOtXB-borderWeight-normal nextui-c-gEEnVX-dbZNQr-bordered-true nextui-c-gEEnVX-gBVgtO-stacked-true nextui-c-gEEnVX-bAEoQm-rounded-true nextui-c-gEEnVX-MtAEf-cv nextui-c-PJLV-gulvcB-isFocusVisible-false nextui-c-gEEnVX-iPJLV-css only-text-avatar"
->>>>>>> 527b0860
+        class="nextui-c-gEEnVX nextui-c-PJLV nextui-c-ldmKBv nextui-c-gEEnVX-qXFXw-color-default nextui-c-gEEnVX-duCSmO-textColor-default nextui-c-gEEnVX-iHugVF-size-md nextui-c-gEEnVX-krOtXB-borderWeight-normal nextui-c-gEEnVX-dbZNQr-bordered-true nextui-c-gEEnVX-gBVgtO-stacked-true nextui-c-gEEnVX-bAEoQm-rounded-true nextui-c-gEEnVX-MtAEf-cv nextui-c-PJLV-gulvcB-isFocusVisible-false nextui-c-gEEnVX-iPJLV-css only-text-avatar"
         data-state="ready"
       >
         <span
@@ -124,11 +94,7 @@
         </span>
       </span>
       <span
-<<<<<<< HEAD
-        class="nextui-c-gEEnVX nextui-c-PJLV nextui-c-jWfFif nextui-c-jMTBsW nextui-c-gEEnVX-qXFXw-color-default nextui-c-gEEnVX-duCSmO-textColor-default nextui-c-gEEnVX-iHugVF-size-md nextui-c-gEEnVX-krOtXB-borderWeight-normal nextui-c-gEEnVX-dbZNQr-bordered-true nextui-c-gEEnVX-gBVgtO-stacked-true nextui-c-gEEnVX-bAEoQm-rounded-true nextui-c-gEEnVX-MtAEf-cv nextui-c-PJLV-gulvcB-isFocusVisible-false nextui-c-gEEnVX-iPJLV-css only-text-avatar"
-=======
-        class="nextui-c-gEEnVX nextui-c-PJLV nextui-c-ldmKBv nextui-c-gEEnVX-qXFXw-color-default nextui-c-gEEnVX-duCSmO-textColor-default nextui-c-gEEnVX-iHugVF-size-md nextui-c-gEEnVX-krOtXB-borderWeight-normal nextui-c-gEEnVX-dbZNQr-bordered-true nextui-c-gEEnVX-gBVgtO-stacked-true nextui-c-gEEnVX-bAEoQm-rounded-true nextui-c-gEEnVX-MtAEf-cv nextui-c-PJLV-gulvcB-isFocusVisible-false nextui-c-gEEnVX-iPJLV-css only-text-avatar"
->>>>>>> 527b0860
+        class="nextui-c-gEEnVX nextui-c-PJLV nextui-c-ldmKBv nextui-c-gEEnVX-qXFXw-color-default nextui-c-gEEnVX-duCSmO-textColor-default nextui-c-gEEnVX-iHugVF-size-md nextui-c-gEEnVX-krOtXB-borderWeight-normal nextui-c-gEEnVX-dbZNQr-bordered-true nextui-c-gEEnVX-gBVgtO-stacked-true nextui-c-gEEnVX-bAEoQm-rounded-true nextui-c-gEEnVX-MtAEf-cv nextui-c-PJLV-gulvcB-isFocusVisible-false nextui-c-gEEnVX-iPJLV-css only-text-avatar"
         data-state="ready"
       >
         <span
@@ -141,11 +107,7 @@
         </span>
       </span>
       <span
-<<<<<<< HEAD
-        class="nextui-c-gEEnVX nextui-c-PJLV nextui-c-jWfFif nextui-c-jMTBsW nextui-c-gEEnVX-qXFXw-color-default nextui-c-gEEnVX-duCSmO-textColor-default nextui-c-gEEnVX-iHugVF-size-md nextui-c-gEEnVX-krOtXB-borderWeight-normal nextui-c-gEEnVX-dbZNQr-bordered-true nextui-c-gEEnVX-gBVgtO-stacked-true nextui-c-gEEnVX-bAEoQm-rounded-true nextui-c-gEEnVX-MtAEf-cv nextui-c-PJLV-gulvcB-isFocusVisible-false nextui-c-gEEnVX-iPJLV-css only-text-avatar"
-=======
-        class="nextui-c-gEEnVX nextui-c-PJLV nextui-c-ldmKBv nextui-c-gEEnVX-qXFXw-color-default nextui-c-gEEnVX-duCSmO-textColor-default nextui-c-gEEnVX-iHugVF-size-md nextui-c-gEEnVX-krOtXB-borderWeight-normal nextui-c-gEEnVX-dbZNQr-bordered-true nextui-c-gEEnVX-gBVgtO-stacked-true nextui-c-gEEnVX-bAEoQm-rounded-true nextui-c-gEEnVX-MtAEf-cv nextui-c-PJLV-gulvcB-isFocusVisible-false nextui-c-gEEnVX-iPJLV-css only-text-avatar"
->>>>>>> 527b0860
+        class="nextui-c-gEEnVX nextui-c-PJLV nextui-c-ldmKBv nextui-c-gEEnVX-qXFXw-color-default nextui-c-gEEnVX-duCSmO-textColor-default nextui-c-gEEnVX-iHugVF-size-md nextui-c-gEEnVX-krOtXB-borderWeight-normal nextui-c-gEEnVX-dbZNQr-bordered-true nextui-c-gEEnVX-gBVgtO-stacked-true nextui-c-gEEnVX-bAEoQm-rounded-true nextui-c-gEEnVX-MtAEf-cv nextui-c-PJLV-gulvcB-isFocusVisible-false nextui-c-gEEnVX-iPJLV-css only-text-avatar"
         data-state="ready"
       >
         <span
@@ -219,17 +181,10 @@
   "baseElement": <body>
     <div>
       <div
-<<<<<<< HEAD
-        class="nextui-c-jBUsJN nextui-c-jBUsJN-TKDXA-animated-true"
-      >
-        <span
-          class="nextui-c-gEEnVX nextui-c-PJLV nextui-c-jWfFif nextui-c-jMTBsW nextui-c-gEEnVX-qXFXw-color-default nextui-c-gEEnVX-duCSmO-textColor-default nextui-c-gEEnVX-iHugVF-size-md nextui-c-gEEnVX-krOtXB-borderWeight-normal nextui-c-gEEnVX-bAEoQm-rounded-true nextui-c-PJLV-gulvcB-isFocusVisible-false nextui-c-gEEnVX-iPJLV-css only-text-avatar"
-=======
         class="nextui-c-dZPNrK nextui-c-dZPNrK-fkvkLX-animated-true"
       >
         <span
           class="nextui-c-gEEnVX nextui-c-PJLV nextui-c-ldmKBv nextui-c-gEEnVX-qXFXw-color-default nextui-c-gEEnVX-duCSmO-textColor-default nextui-c-gEEnVX-iHugVF-size-md nextui-c-gEEnVX-krOtXB-borderWeight-normal nextui-c-gEEnVX-bAEoQm-rounded-true nextui-c-PJLV-gulvcB-isFocusVisible-false nextui-c-gEEnVX-iPJLV-css only-text-avatar"
->>>>>>> 527b0860
           data-state="ready"
         >
           <span
@@ -242,11 +197,7 @@
           </span>
         </span>
         <span
-<<<<<<< HEAD
-          class="nextui-c-gEEnVX nextui-c-PJLV nextui-c-jWfFif nextui-c-jMTBsW nextui-c-gEEnVX-qXFXw-color-default nextui-c-gEEnVX-duCSmO-textColor-default nextui-c-gEEnVX-iHugVF-size-md nextui-c-gEEnVX-krOtXB-borderWeight-normal nextui-c-gEEnVX-bAEoQm-rounded-true nextui-c-PJLV-gulvcB-isFocusVisible-false nextui-c-gEEnVX-iPJLV-css only-text-avatar"
-=======
           class="nextui-c-gEEnVX nextui-c-PJLV nextui-c-ldmKBv nextui-c-gEEnVX-qXFXw-color-default nextui-c-gEEnVX-duCSmO-textColor-default nextui-c-gEEnVX-iHugVF-size-md nextui-c-gEEnVX-krOtXB-borderWeight-normal nextui-c-gEEnVX-bAEoQm-rounded-true nextui-c-PJLV-gulvcB-isFocusVisible-false nextui-c-gEEnVX-iPJLV-css only-text-avatar"
->>>>>>> 527b0860
           data-state="ready"
         >
           <span
@@ -263,17 +214,10 @@
   </body>,
   "container": <div>
     <div
-<<<<<<< HEAD
-      class="nextui-c-jBUsJN nextui-c-jBUsJN-TKDXA-animated-true"
-    >
-      <span
-        class="nextui-c-gEEnVX nextui-c-PJLV nextui-c-jWfFif nextui-c-jMTBsW nextui-c-gEEnVX-qXFXw-color-default nextui-c-gEEnVX-duCSmO-textColor-default nextui-c-gEEnVX-iHugVF-size-md nextui-c-gEEnVX-krOtXB-borderWeight-normal nextui-c-gEEnVX-bAEoQm-rounded-true nextui-c-PJLV-gulvcB-isFocusVisible-false nextui-c-gEEnVX-iPJLV-css only-text-avatar"
-=======
       class="nextui-c-dZPNrK nextui-c-dZPNrK-fkvkLX-animated-true"
     >
       <span
         class="nextui-c-gEEnVX nextui-c-PJLV nextui-c-ldmKBv nextui-c-gEEnVX-qXFXw-color-default nextui-c-gEEnVX-duCSmO-textColor-default nextui-c-gEEnVX-iHugVF-size-md nextui-c-gEEnVX-krOtXB-borderWeight-normal nextui-c-gEEnVX-bAEoQm-rounded-true nextui-c-PJLV-gulvcB-isFocusVisible-false nextui-c-gEEnVX-iPJLV-css only-text-avatar"
->>>>>>> 527b0860
         data-state="ready"
       >
         <span
@@ -286,11 +230,7 @@
         </span>
       </span>
       <span
-<<<<<<< HEAD
-        class="nextui-c-gEEnVX nextui-c-PJLV nextui-c-jWfFif nextui-c-jMTBsW nextui-c-gEEnVX-qXFXw-color-default nextui-c-gEEnVX-duCSmO-textColor-default nextui-c-gEEnVX-iHugVF-size-md nextui-c-gEEnVX-krOtXB-borderWeight-normal nextui-c-gEEnVX-bAEoQm-rounded-true nextui-c-PJLV-gulvcB-isFocusVisible-false nextui-c-gEEnVX-iPJLV-css only-text-avatar"
-=======
         class="nextui-c-gEEnVX nextui-c-PJLV nextui-c-ldmKBv nextui-c-gEEnVX-qXFXw-color-default nextui-c-gEEnVX-duCSmO-textColor-default nextui-c-gEEnVX-iHugVF-size-md nextui-c-gEEnVX-krOtXB-borderWeight-normal nextui-c-gEEnVX-bAEoQm-rounded-true nextui-c-PJLV-gulvcB-isFocusVisible-false nextui-c-gEEnVX-iPJLV-css only-text-avatar"
->>>>>>> 527b0860
         data-state="ready"
       >
         <span
