import React, {useCallback, useEffect, useMemo, useState} from "react";

import withDefaults from "../utils/with-defaults";
import {warn} from "../utils/console";
import useKeyboard, {KeyCode} from "../use-keyboard";
import {CSS} from "../theme/stitches.config";
import clsx from "../utils/clsx";
import {__DEV__} from "../utils/assertion";

import {
  StyledSwitch,
  StyledSwitchContainer,
  StyledSwitchInput,
  StyledSwitchCircle,
  SwitchContainerVariantsProps,
} from "./switch.styles";

interface SwitchEventTarget {
  checked: boolean;
}

export interface SwitchEvent {
  target: SwitchEventTarget;
  stopPropagation: () => void;
  preventDefault: () => void;
  nativeEvent: React.ChangeEvent;
}

interface Props {
  checked?: boolean;
  squared?: boolean;
  bordered?: boolean;
  animated?: boolean;
  shadow?: boolean;
  icon?: React.ReactNode;
  iconOn?: React.ReactNode;
  iconOff?: React.ReactNode;
  initialChecked?: boolean;
  preventDefault?: boolean;
  disabled?: boolean;
  onChange?: (ev: SwitchEvent) => void;
  as?: keyof JSX.IntrinsicElements;
}

const defaultProps = {
  disabled: false,
  bordered: false,
  shadow: false,
  squared: false,
  animated: true,
  preventDefault: true,
  initialChecked: false,
};

type NativeAttrs = Omit<React.LabelHTMLAttributes<unknown>, keyof Props>;
export type SwitchProps = Props &
  typeof defaultProps &
  NativeAttrs &
  SwitchContainerVariantsProps & {css?: CSS};

const preClass = "nextui-switch";

const Switch: React.FC<SwitchProps> = ({
  initialChecked,
  checked,
  disabled,
  onChange,
  squared,
  bordered,
  shadow,
  icon,
  iconOn,
  iconOff,
  animated,
  preventDefault,
  ...props
}) => {
  const [selfChecked, setSelfChecked] = useState<boolean>(initialChecked);

  if (icon && __DEV__ && (iconOn || iconOff)) {
    warn('Remove props "icon" if iconOn or iconOff exists.', "Switch");
  }

  const changeHandle = useCallback(
    (ev: React.ChangeEvent) => {
      if (disabled) return;
      const selfEvent: SwitchEvent = {
        target: {
          checked: !selfChecked,
        },
        stopPropagation: ev.stopPropagation,
        preventDefault: ev.preventDefault,
        nativeEvent: ev,
      };

      setSelfChecked(!selfChecked);
      onChange && onChange(selfEvent);
    },
    [disabled, selfChecked, onChange],
  );

  const {bindings} = useKeyboard(
    (event: any) => {
      changeHandle(event);
    },
    [KeyCode.Enter, KeyCode.Space],
    {
      disableGlobalEvent: true,
      preventDefault,
    },
  );

  const circleIcon = useMemo(() => {
    const hasIcon = icon || iconOn || iconOff;
    const hasIconOn = Boolean(iconOn);
    const hasIconOff = Boolean(iconOff);

    if (!hasIcon) return null;
    if (hasIconOn && selfChecked) return iconOn;
    if (hasIconOff && !selfChecked) return iconOff;

    return hasIcon;
  }, [selfChecked, icon, iconOn, iconOff]);

  useEffect(() => {
    if (checked === undefined) return;
    setSelfChecked(checked);
  }, [checked]);

  const getState = useMemo(() => {
    return selfChecked ? "checked" : "unchecked";
  }, [selfChecked]);

  return (
    <StyledSwitchContainer animated={animated} data-state={getState} disabled={disabled} {...props}>
      <StyledSwitchInput
        checked={selfChecked}
        className={clsx(`${preClass}-input`)}
        data-state={getState}
        disabled={disabled}
<<<<<<< HEAD
        bordered={bordered}
        checked={selfChecked}
=======
        tabIndex={-1}
        type="checkbox"
>>>>>>> 721ead01
        onChange={changeHandle}
      />
      <StyledSwitch
        animated={animated}
        aria-checked={selfChecked}
        aria-disabled={disabled}
        bordered={bordered}
        checked={selfChecked}
        className={clsx(preClass, `${preClass}--${getState}`, {
          [`${preClass}-checked`]: selfChecked,
          [`${preClass}-disabled`]: disabled,
        })}
        data-state={getState}
        disabled={disabled}
        role="switch"
        shadow={shadow}
        squared={squared}
        tabIndex={disabled ? -1 : 0}
        {...bindings}
      >
        <StyledSwitchCircle className={`${preClass}-circle`}>{circleIcon}</StyledSwitchCircle>
      </StyledSwitch>
    </StyledSwitchContainer>
  );
};

Switch.toString = () => ".nextui-switch";

const MemoSwitch = React.memo(Switch);

export default withDefaults(MemoSwitch, defaultProps);<|MERGE_RESOLUTION|>--- conflicted
+++ resolved
@@ -134,17 +134,13 @@
   return (
     <StyledSwitchContainer animated={animated} data-state={getState} disabled={disabled} {...props}>
       <StyledSwitchInput
+        bordered={bordered}
         checked={selfChecked}
         className={clsx(`${preClass}-input`)}
         data-state={getState}
         disabled={disabled}
-<<<<<<< HEAD
-        bordered={bordered}
-        checked={selfChecked}
-=======
         tabIndex={-1}
         type="checkbox"
->>>>>>> 721ead01
         onChange={changeHandle}
       />
       <StyledSwitch
