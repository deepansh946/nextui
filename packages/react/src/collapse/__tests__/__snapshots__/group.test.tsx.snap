// Jest Snapshot v1, https://goo.gl/fbAQLP

exports[`Collapse Group should be no errors when children are missing 1`] = `ReactWrapper {}`;

exports[`Collapse Group should render correctly 1`] = `ReactWrapper {}`;

exports[`Collapse Group should work with bordered 1`] = `
LoadedCheerio {
<<<<<<< HEAD
  "0": Node {
    "attribs": Object {
      "class": "nextui-c-dWWWSv nextui-c-dWWWSv-eaqZHc-borderWeight-light nextui-c-dWWWSv-jXueSE-bordered-true",
    },
    "children": Array [
      Node {
        "attribs": Object {
          "class": "nextui-c-hPzDAx nextui-c-huiNHE nextui-c-hPzDAx-eLdNZT-borderWeight-light nextui-c-hPzDAx-jBQhgJ-divider-true nextui-c-hPzDAx-kMkCGX-animated-true nextui-c-hPzDAx-TDdeu-visible-false nextui-collapse nextui-collapse--closed",
          "data-state": "closed",
          "tabindex": "-1",
        },
        "children": Array [
          Node {
            "attribs": Object {
              "aria-controls": "react-aria6413715347-10",
              "aria-disabled": "false",
              "aria-expanded": "false",
              "class": "nextui-c-lfcDHB nextui-c-PJLV nextui-c-PJLV-gulvcB-isFocusVisible-false nextui-collapse-view",
              "data-state": "closed",
              "id": "react-aria6413715347-9",
              "role": "button",
              "tabindex": "0",
            },
            "children": Array [
              Node {
                "attribs": Object {
                  "class": "nextui-collapse-title-container",
                },
                "children": Array [
                  Node {
                    "attribs": Object {
                      "class": "nextui-collapse-title-content",
                    },
                    "children": Array [
                      Node {
                        "attribs": Object {
                          "class": "nextui-collapse-title",
                        },
                        "children": Array [
                          Node {
                            "data": "title1",
                            "next": null,
                            "parent": [Circular],
                            "prev": null,
                            "type": "text",
                          },
                        ],
                        "name": "h3",
                        "namespace": "http://www.w3.org/1999/xhtml",
                        "next": null,
                        "parent": [Circular],
                        "prev": null,
                        "type": "tag",
                        "x-attribsNamespace": Object {
                          "class": undefined,
                        },
                        "x-attribsPrefix": Object {
                          "class": undefined,
                        },
                      },
                    ],
                    "name": "div",
                    "namespace": "http://www.w3.org/1999/xhtml",
                    "next": Node {
                      "attribs": Object {
                        "class": "nextui-collapse-title-content-right",
                      },
                      "children": Array [
                        Node {
                          "attribs": Object {
                            "class": "nextui-c-fUXRSc nextui-collapse-icon",
                            "fill": "none",
                            "focusable": "false",
                            "height": "20",
                            "role": "presentation",
                            "viewBox": "0 0 24 24",
                            "width": "20",
                            "xmlns": "http://www.w3.org/2000/svg",
                          },
                          "children": Array [
                            Node {
                              "attribs": Object {
                                "d": "M15.5 19l-7-7 7-7",
                                "stroke-linecap": "round",
                                "stroke-linejoin": "round",
                                "stroke-width": "1.5",
                              },
                              "children": Array [],
                              "name": "path",
                              "namespace": "http://www.w3.org/2000/svg",
                              "next": null,
                              "parent": [Circular],
                              "prev": null,
                              "type": "tag",
                              "x-attribsNamespace": Object {
                                "d": undefined,
                                "stroke-linecap": undefined,
                                "stroke-linejoin": undefined,
                                "stroke-width": undefined,
                              },
                              "x-attribsPrefix": Object {
                                "d": undefined,
                                "stroke-linecap": undefined,
                                "stroke-linejoin": undefined,
                                "stroke-width": undefined,
                              },
                            },
                          ],
                          "name": "svg",
                          "namespace": "http://www.w3.org/2000/svg",
                          "next": null,
                          "parent": [Circular],
                          "prev": null,
                          "type": "tag",
                          "x-attribsNamespace": Object {
                            "class": undefined,
                            "fill": undefined,
                            "focusable": undefined,
                            "height": undefined,
                            "role": undefined,
                            "viewBox": undefined,
                            "width": undefined,
                            "xmlns": "http://www.w3.org/2000/xmlns/",
                          },
                          "x-attribsPrefix": Object {
                            "class": undefined,
                            "fill": undefined,
                            "focusable": undefined,
                            "height": undefined,
                            "role": undefined,
                            "viewBox": undefined,
                            "width": undefined,
                            "xmlns": "",
                          },
                        },
                      ],
                      "name": "div",
                      "namespace": "http://www.w3.org/1999/xhtml",
                      "next": null,
                      "parent": [Circular],
                      "prev": [Circular],
                      "type": "tag",
                      "x-attribsNamespace": Object {
                        "class": undefined,
                      },
                      "x-attribsPrefix": Object {
                        "class": undefined,
                      },
                    },
                    "parent": [Circular],
                    "prev": null,
                    "type": "tag",
                    "x-attribsNamespace": Object {
                      "class": undefined,
                    },
                    "x-attribsPrefix": Object {
                      "class": undefined,
                    },
                  },
                  Node {
                    "attribs": Object {
                      "class": "nextui-collapse-title-content-right",
                    },
                    "children": Array [
                      Node {
                        "attribs": Object {
                          "class": "nextui-c-fUXRSc nextui-collapse-icon",
                          "fill": "none",
                          "focusable": "false",
                          "height": "20",
                          "role": "presentation",
                          "viewBox": "0 0 24 24",
                          "width": "20",
                          "xmlns": "http://www.w3.org/2000/svg",
                        },
                        "children": Array [
                          Node {
                            "attribs": Object {
                              "d": "M15.5 19l-7-7 7-7",
                              "stroke-linecap": "round",
                              "stroke-linejoin": "round",
                              "stroke-width": "1.5",
                            },
                            "children": Array [],
                            "name": "path",
                            "namespace": "http://www.w3.org/2000/svg",
                            "next": null,
                            "parent": [Circular],
                            "prev": null,
                            "type": "tag",
                            "x-attribsNamespace": Object {
                              "d": undefined,
                              "stroke-linecap": undefined,
                              "stroke-linejoin": undefined,
                              "stroke-width": undefined,
                            },
                            "x-attribsPrefix": Object {
                              "d": undefined,
                              "stroke-linecap": undefined,
                              "stroke-linejoin": undefined,
                              "stroke-width": undefined,
                            },
                          },
                        ],
                        "name": "svg",
                        "namespace": "http://www.w3.org/2000/svg",
                        "next": null,
                        "parent": [Circular],
                        "prev": null,
                        "type": "tag",
                        "x-attribsNamespace": Object {
                          "class": undefined,
                          "fill": undefined,
                          "focusable": undefined,
                          "height": undefined,
                          "role": undefined,
                          "viewBox": undefined,
                          "width": undefined,
                          "xmlns": "http://www.w3.org/2000/xmlns/",
                        },
                        "x-attribsPrefix": Object {
                          "class": undefined,
                          "fill": undefined,
                          "focusable": undefined,
                          "height": undefined,
                          "role": undefined,
                          "viewBox": undefined,
                          "width": undefined,
                          "xmlns": "",
                        },
                      },
                    ],
                    "name": "div",
                    "namespace": "http://www.w3.org/1999/xhtml",
                    "next": null,
                    "parent": [Circular],
                    "prev": Node {
                      "attribs": Object {
                        "class": "nextui-collapse-title-content",
                      },
                      "children": Array [
                        Node {
                          "attribs": Object {
                            "class": "nextui-collapse-title",
                          },
                          "children": Array [
                            Node {
                              "data": "title1",
                              "next": null,
                              "parent": [Circular],
                              "prev": null,
                              "type": "text",
                            },
                          ],
                          "name": "h3",
                          "namespace": "http://www.w3.org/1999/xhtml",
                          "next": null,
                          "parent": [Circular],
                          "prev": null,
                          "type": "tag",
                          "x-attribsNamespace": Object {
                            "class": undefined,
                          },
                          "x-attribsPrefix": Object {
                            "class": undefined,
                          },
                        },
                      ],
                      "name": "div",
                      "namespace": "http://www.w3.org/1999/xhtml",
                      "next": [Circular],
                      "parent": [Circular],
                      "prev": null,
                      "type": "tag",
                      "x-attribsNamespace": Object {
                        "class": undefined,
                      },
                      "x-attribsPrefix": Object {
                        "class": undefined,
                      },
                    },
                    "type": "tag",
                    "x-attribsNamespace": Object {
                      "class": undefined,
                    },
                    "x-attribsPrefix": Object {
                      "class": undefined,
                    },
                  },
                ],
                "name": "div",
                "namespace": "http://www.w3.org/1999/xhtml",
                "next": null,
                "parent": [Circular],
                "prev": null,
                "type": "tag",
                "x-attribsNamespace": Object {
                  "class": undefined,
                },
                "x-attribsPrefix": Object {
                  "class": undefined,
                },
              },
            ],
            "name": "div",
            "namespace": "http://www.w3.org/1999/xhtml",
            "next": Node {
              "attribs": Object {
                "class": "nextui-c-dJMBOt nextui-c-dJMBOt-ielLSBX-css",
              },
              "children": Array [
                Node {
                  "attribs": Object {
                    "class": "nextui-expand-content",
                  },
                  "children": Array [
                    Node {
                      "attribs": Object {
                        "aria-labelledby": "react-aria6413715347-9",
                        "class": "nextui-c-fMAxGR nextui-collapse-content",
                        "id": "react-aria6413715347-10",
                        "role": "region",
                        "tabindex": "-1",
                      },
                      "children": Array [
                        Node {
                          "data": "content1",
                          "next": null,
                          "parent": [Circular],
                          "prev": null,
                          "type": "text",
                        },
                      ],
                      "name": "div",
                      "namespace": "http://www.w3.org/1999/xhtml",
                      "next": null,
                      "parent": [Circular],
                      "prev": null,
                      "type": "tag",
                      "x-attribsNamespace": Object {
                        "aria-labelledby": undefined,
                        "class": undefined,
                        "id": undefined,
                        "role": undefined,
                        "tabindex": undefined,
                      },
                      "x-attribsPrefix": Object {
                        "aria-labelledby": undefined,
                        "class": undefined,
                        "id": undefined,
                        "role": undefined,
                        "tabindex": undefined,
                      },
                    },
                  ],
                  "name": "div",
                  "namespace": "http://www.w3.org/1999/xhtml",
                  "next": null,
                  "parent": [Circular],
                  "prev": null,
                  "type": "tag",
                  "x-attribsNamespace": Object {
                    "class": undefined,
                  },
                  "x-attribsPrefix": Object {
                    "class": undefined,
                  },
                },
              ],
              "name": "div",
              "namespace": "http://www.w3.org/1999/xhtml",
              "next": null,
              "parent": [Circular],
              "prev": [Circular],
              "type": "tag",
              "x-attribsNamespace": Object {
                "class": undefined,
              },
              "x-attribsPrefix": Object {
                "class": undefined,
              },
            },
            "parent": [Circular],
            "prev": null,
            "type": "tag",
            "x-attribsNamespace": Object {
              "aria-controls": undefined,
              "aria-disabled": undefined,
              "aria-expanded": undefined,
              "class": undefined,
              "data-state": undefined,
              "id": undefined,
              "role": undefined,
              "tabindex": undefined,
            },
            "x-attribsPrefix": Object {
              "aria-controls": undefined,
              "aria-disabled": undefined,
              "aria-expanded": undefined,
              "class": undefined,
              "data-state": undefined,
              "id": undefined,
              "role": undefined,
              "tabindex": undefined,
            },
          },
          Node {
            "attribs": Object {
              "class": "nextui-c-dJMBOt nextui-c-dJMBOt-ielLSBX-css",
            },
            "children": Array [
              Node {
                "attribs": Object {
                  "class": "nextui-expand-content",
                },
                "children": Array [
                  Node {
                    "attribs": Object {
                      "aria-labelledby": "react-aria6413715347-9",
                      "class": "nextui-c-fMAxGR nextui-collapse-content",
                      "id": "react-aria6413715347-10",
                      "role": "region",
                      "tabindex": "-1",
                    },
                    "children": Array [
                      Node {
                        "data": "content1",
                        "next": null,
                        "parent": [Circular],
                        "prev": null,
                        "type": "text",
                      },
                    ],
                    "name": "div",
                    "namespace": "http://www.w3.org/1999/xhtml",
                    "next": null,
                    "parent": [Circular],
                    "prev": null,
                    "type": "tag",
                    "x-attribsNamespace": Object {
                      "aria-labelledby": undefined,
                      "class": undefined,
                      "id": undefined,
                      "role": undefined,
                      "tabindex": undefined,
                    },
                    "x-attribsPrefix": Object {
                      "aria-labelledby": undefined,
                      "class": undefined,
                      "id": undefined,
                      "role": undefined,
                      "tabindex": undefined,
                    },
                  },
                ],
                "name": "div",
                "namespace": "http://www.w3.org/1999/xhtml",
                "next": null,
                "parent": [Circular],
                "prev": null,
                "type": "tag",
                "x-attribsNamespace": Object {
                  "class": undefined,
                },
                "x-attribsPrefix": Object {
                  "class": undefined,
                },
              },
            ],
            "name": "div",
            "namespace": "http://www.w3.org/1999/xhtml",
            "next": null,
            "parent": [Circular],
            "prev": Node {
              "attribs": Object {
                "aria-controls": "react-aria6413715347-10",
                "aria-disabled": "false",
                "aria-expanded": "false",
                "class": "nextui-c-lfcDHB nextui-c-PJLV nextui-c-PJLV-gulvcB-isFocusVisible-false nextui-collapse-view",
                "data-state": "closed",
                "id": "react-aria6413715347-9",
                "role": "button",
                "tabindex": "0",
              },
              "children": Array [
                Node {
                  "attribs": Object {
                    "class": "nextui-collapse-title-container",
                  },
                  "children": Array [
                    Node {
                      "attribs": Object {
                        "class": "nextui-collapse-title-content",
                      },
                      "children": Array [
                        Node {
                          "attribs": Object {
                            "class": "nextui-collapse-title",
                          },
                          "children": Array [
                            Node {
                              "data": "title1",
                              "next": null,
                              "parent": [Circular],
                              "prev": null,
                              "type": "text",
                            },
                          ],
                          "name": "h3",
                          "namespace": "http://www.w3.org/1999/xhtml",
                          "next": null,
                          "parent": [Circular],
                          "prev": null,
                          "type": "tag",
                          "x-attribsNamespace": Object {
                            "class": undefined,
                          },
                          "x-attribsPrefix": Object {
                            "class": undefined,
                          },
                        },
                      ],
                      "name": "div",
                      "namespace": "http://www.w3.org/1999/xhtml",
                      "next": Node {
                        "attribs": Object {
                          "class": "nextui-collapse-title-content-right",
                        },
                        "children": Array [
                          Node {
                            "attribs": Object {
                              "class": "nextui-c-fUXRSc nextui-collapse-icon",
                              "fill": "none",
                              "focusable": "false",
                              "height": "20",
                              "role": "presentation",
                              "viewBox": "0 0 24 24",
                              "width": "20",
                              "xmlns": "http://www.w3.org/2000/svg",
                            },
                            "children": Array [
                              Node {
                                "attribs": Object {
                                  "d": "M15.5 19l-7-7 7-7",
                                  "stroke-linecap": "round",
                                  "stroke-linejoin": "round",
                                  "stroke-width": "1.5",
                                },
                                "children": Array [],
                                "name": "path",
                                "namespace": "http://www.w3.org/2000/svg",
                                "next": null,
                                "parent": [Circular],
                                "prev": null,
                                "type": "tag",
                                "x-attribsNamespace": Object {
                                  "d": undefined,
                                  "stroke-linecap": undefined,
                                  "stroke-linejoin": undefined,
                                  "stroke-width": undefined,
                                },
                                "x-attribsPrefix": Object {
                                  "d": undefined,
                                  "stroke-linecap": undefined,
                                  "stroke-linejoin": undefined,
                                  "stroke-width": undefined,
                                },
                              },
                            ],
                            "name": "svg",
                            "namespace": "http://www.w3.org/2000/svg",
                            "next": null,
                            "parent": [Circular],
                            "prev": null,
                            "type": "tag",
                            "x-attribsNamespace": Object {
                              "class": undefined,
                              "fill": undefined,
                              "focusable": undefined,
                              "height": undefined,
                              "role": undefined,
                              "viewBox": undefined,
                              "width": undefined,
                              "xmlns": "http://www.w3.org/2000/xmlns/",
                            },
                            "x-attribsPrefix": Object {
                              "class": undefined,
                              "fill": undefined,
                              "focusable": undefined,
                              "height": undefined,
                              "role": undefined,
                              "viewBox": undefined,
                              "width": undefined,
                              "xmlns": "",
                            },
                          },
                        ],
                        "name": "div",
                        "namespace": "http://www.w3.org/1999/xhtml",
                        "next": null,
                        "parent": [Circular],
                        "prev": [Circular],
                        "type": "tag",
                        "x-attribsNamespace": Object {
                          "class": undefined,
                        },
                        "x-attribsPrefix": Object {
                          "class": undefined,
                        },
                      },
                      "parent": [Circular],
                      "prev": null,
                      "type": "tag",
                      "x-attribsNamespace": Object {
                        "class": undefined,
                      },
                      "x-attribsPrefix": Object {
                        "class": undefined,
                      },
                    },
                    Node {
                      "attribs": Object {
                        "class": "nextui-collapse-title-content-right",
                      },
                      "children": Array [
                        Node {
                          "attribs": Object {
                            "class": "nextui-c-fUXRSc nextui-collapse-icon",
                            "fill": "none",
                            "focusable": "false",
                            "height": "20",
                            "role": "presentation",
                            "viewBox": "0 0 24 24",
                            "width": "20",
                            "xmlns": "http://www.w3.org/2000/svg",
                          },
                          "children": Array [
                            Node {
                              "attribs": Object {
                                "d": "M15.5 19l-7-7 7-7",
                                "stroke-linecap": "round",
                                "stroke-linejoin": "round",
                                "stroke-width": "1.5",
                              },
                              "children": Array [],
                              "name": "path",
                              "namespace": "http://www.w3.org/2000/svg",
                              "next": null,
                              "parent": [Circular],
                              "prev": null,
                              "type": "tag",
                              "x-attribsNamespace": Object {
                                "d": undefined,
                                "stroke-linecap": undefined,
                                "stroke-linejoin": undefined,
                                "stroke-width": undefined,
                              },
                              "x-attribsPrefix": Object {
                                "d": undefined,
                                "stroke-linecap": undefined,
                                "stroke-linejoin": undefined,
                                "stroke-width": undefined,
                              },
                            },
                          ],
                          "name": "svg",
                          "namespace": "http://www.w3.org/2000/svg",
                          "next": null,
                          "parent": [Circular],
                          "prev": null,
                          "type": "tag",
                          "x-attribsNamespace": Object {
                            "class": undefined,
                            "fill": undefined,
                            "focusable": undefined,
                            "height": undefined,
                            "role": undefined,
                            "viewBox": undefined,
                            "width": undefined,
                            "xmlns": "http://www.w3.org/2000/xmlns/",
                          },
                          "x-attribsPrefix": Object {
                            "class": undefined,
                            "fill": undefined,
                            "focusable": undefined,
                            "height": undefined,
                            "role": undefined,
                            "viewBox": undefined,
                            "width": undefined,
                            "xmlns": "",
                          },
                        },
                      ],
                      "name": "div",
                      "namespace": "http://www.w3.org/1999/xhtml",
                      "next": null,
                      "parent": [Circular],
                      "prev": Node {
                        "attribs": Object {
                          "class": "nextui-collapse-title-content",
                        },
                        "children": Array [
                          Node {
                            "attribs": Object {
                              "class": "nextui-collapse-title",
                            },
                            "children": Array [
                              Node {
                                "data": "title1",
                                "next": null,
                                "parent": [Circular],
                                "prev": null,
                                "type": "text",
                              },
                            ],
                            "name": "h3",
                            "namespace": "http://www.w3.org/1999/xhtml",
                            "next": null,
                            "parent": [Circular],
                            "prev": null,
                            "type": "tag",
                            "x-attribsNamespace": Object {
                              "class": undefined,
                            },
                            "x-attribsPrefix": Object {
                              "class": undefined,
                            },
                          },
                        ],
                        "name": "div",
                        "namespace": "http://www.w3.org/1999/xhtml",
                        "next": [Circular],
                        "parent": [Circular],
                        "prev": null,
                        "type": "tag",
                        "x-attribsNamespace": Object {
                          "class": undefined,
                        },
                        "x-attribsPrefix": Object {
                          "class": undefined,
                        },
                      },
                      "type": "tag",
                      "x-attribsNamespace": Object {
                        "class": undefined,
                      },
                      "x-attribsPrefix": Object {
                        "class": undefined,
                      },
                    },
                  ],
                  "name": "div",
                  "namespace": "http://www.w3.org/1999/xhtml",
                  "next": null,
                  "parent": [Circular],
                  "prev": null,
                  "type": "tag",
                  "x-attribsNamespace": Object {
                    "class": undefined,
                  },
                  "x-attribsPrefix": Object {
                    "class": undefined,
                  },
                },
              ],
              "name": "div",
              "namespace": "http://www.w3.org/1999/xhtml",
              "next": [Circular],
              "parent": [Circular],
              "prev": null,
              "type": "tag",
              "x-attribsNamespace": Object {
                "aria-controls": undefined,
                "aria-disabled": undefined,
                "aria-expanded": undefined,
                "class": undefined,
                "data-state": undefined,
                "id": undefined,
                "role": undefined,
                "tabindex": undefined,
              },
              "x-attribsPrefix": Object {
                "aria-controls": undefined,
                "aria-disabled": undefined,
                "aria-expanded": undefined,
                "class": undefined,
                "data-state": undefined,
                "id": undefined,
                "role": undefined,
                "tabindex": undefined,
              },
            },
            "type": "tag",
            "x-attribsNamespace": Object {
              "class": undefined,
            },
            "x-attribsPrefix": Object {
              "class": undefined,
            },
          },
        ],
        "name": "div",
        "namespace": "http://www.w3.org/1999/xhtml",
        "next": Node {
          "attribs": Object {
            "class": "nextui-c-hPzDAx nextui-c-huiNHE nextui-c-hPzDAx-eLdNZT-borderWeight-light nextui-c-hPzDAx-jBQhgJ-divider-true nextui-c-hPzDAx-kMkCGX-animated-true nextui-c-hPzDAx-TDdeu-visible-false nextui-collapse nextui-collapse--closed",
            "data-state": "closed",
            "tabindex": "-1",
          },
          "children": Array [
            Node {
              "attribs": Object {
                "aria-controls": "react-aria6413715347-12",
                "aria-disabled": "false",
                "aria-expanded": "false",
                "class": "nextui-c-lfcDHB nextui-c-PJLV nextui-c-PJLV-gulvcB-isFocusVisible-false nextui-collapse-view",
                "data-state": "closed",
                "id": "react-aria6413715347-11",
                "role": "button",
                "tabindex": "0",
              },
              "children": Array [
                Node {
                  "attribs": Object {
                    "class": "nextui-collapse-title-container",
                  },
                  "children": Array [
                    Node {
                      "attribs": Object {
                        "class": "nextui-collapse-title-content",
                      },
                      "children": Array [
                        Node {
                          "attribs": Object {
                            "class": "nextui-collapse-title",
                          },
                          "children": Array [
                            Node {
                              "data": "title2",
                              "next": null,
                              "parent": [Circular],
                              "prev": null,
                              "type": "text",
                            },
                          ],
                          "name": "h3",
                          "namespace": "http://www.w3.org/1999/xhtml",
                          "next": null,
                          "parent": [Circular],
                          "prev": null,
                          "type": "tag",
                          "x-attribsNamespace": Object {
                            "class": undefined,
                          },
                          "x-attribsPrefix": Object {
                            "class": undefined,
                          },
                        },
                      ],
                      "name": "div",
                      "namespace": "http://www.w3.org/1999/xhtml",
                      "next": Node {
                        "attribs": Object {
                          "class": "nextui-collapse-title-content-right",
                        },
                        "children": Array [
                          Node {
                            "attribs": Object {
                              "class": "nextui-c-fUXRSc nextui-collapse-icon",
                              "fill": "none",
                              "focusable": "false",
                              "height": "20",
                              "role": "presentation",
                              "viewBox": "0 0 24 24",
                              "width": "20",
                              "xmlns": "http://www.w3.org/2000/svg",
                            },
                            "children": Array [
                              Node {
                                "attribs": Object {
                                  "d": "M15.5 19l-7-7 7-7",
                                  "stroke-linecap": "round",
                                  "stroke-linejoin": "round",
                                  "stroke-width": "1.5",
                                },
                                "children": Array [],
                                "name": "path",
                                "namespace": "http://www.w3.org/2000/svg",
                                "next": null,
                                "parent": [Circular],
                                "prev": null,
                                "type": "tag",
                                "x-attribsNamespace": Object {
                                  "d": undefined,
                                  "stroke-linecap": undefined,
                                  "stroke-linejoin": undefined,
                                  "stroke-width": undefined,
                                },
                                "x-attribsPrefix": Object {
                                  "d": undefined,
                                  "stroke-linecap": undefined,
                                  "stroke-linejoin": undefined,
                                  "stroke-width": undefined,
                                },
                              },
                            ],
                            "name": "svg",
                            "namespace": "http://www.w3.org/2000/svg",
                            "next": null,
                            "parent": [Circular],
                            "prev": null,
                            "type": "tag",
                            "x-attribsNamespace": Object {
                              "class": undefined,
                              "fill": undefined,
                              "focusable": undefined,
                              "height": undefined,
                              "role": undefined,
                              "viewBox": undefined,
                              "width": undefined,
                              "xmlns": "http://www.w3.org/2000/xmlns/",
                            },
                            "x-attribsPrefix": Object {
                              "class": undefined,
                              "fill": undefined,
                              "focusable": undefined,
                              "height": undefined,
                              "role": undefined,
                              "viewBox": undefined,
                              "width": undefined,
                              "xmlns": "",
                            },
                          },
                        ],
                        "name": "div",
                        "namespace": "http://www.w3.org/1999/xhtml",
                        "next": null,
                        "parent": [Circular],
                        "prev": [Circular],
                        "type": "tag",
                        "x-attribsNamespace": Object {
                          "class": undefined,
                        },
                        "x-attribsPrefix": Object {
                          "class": undefined,
                        },
                      },
                      "parent": [Circular],
                      "prev": null,
                      "type": "tag",
                      "x-attribsNamespace": Object {
                        "class": undefined,
                      },
                      "x-attribsPrefix": Object {
                        "class": undefined,
                      },
                    },
                    Node {
                      "attribs": Object {
                        "class": "nextui-collapse-title-content-right",
                      },
                      "children": Array [
                        Node {
                          "attribs": Object {
                            "class": "nextui-c-fUXRSc nextui-collapse-icon",
                            "fill": "none",
                            "focusable": "false",
                            "height": "20",
                            "role": "presentation",
                            "viewBox": "0 0 24 24",
                            "width": "20",
                            "xmlns": "http://www.w3.org/2000/svg",
                          },
                          "children": Array [
                            Node {
                              "attribs": Object {
                                "d": "M15.5 19l-7-7 7-7",
                                "stroke-linecap": "round",
                                "stroke-linejoin": "round",
                                "stroke-width": "1.5",
                              },
                              "children": Array [],
                              "name": "path",
                              "namespace": "http://www.w3.org/2000/svg",
                              "next": null,
                              "parent": [Circular],
                              "prev": null,
                              "type": "tag",
                              "x-attribsNamespace": Object {
                                "d": undefined,
                                "stroke-linecap": undefined,
                                "stroke-linejoin": undefined,
                                "stroke-width": undefined,
                              },
                              "x-attribsPrefix": Object {
                                "d": undefined,
                                "stroke-linecap": undefined,
                                "stroke-linejoin": undefined,
                                "stroke-width": undefined,
                              },
                            },
                          ],
                          "name": "svg",
                          "namespace": "http://www.w3.org/2000/svg",
                          "next": null,
                          "parent": [Circular],
                          "prev": null,
                          "type": "tag",
                          "x-attribsNamespace": Object {
                            "class": undefined,
                            "fill": undefined,
                            "focusable": undefined,
                            "height": undefined,
                            "role": undefined,
                            "viewBox": undefined,
                            "width": undefined,
                            "xmlns": "http://www.w3.org/2000/xmlns/",
                          },
                          "x-attribsPrefix": Object {
                            "class": undefined,
                            "fill": undefined,
                            "focusable": undefined,
                            "height": undefined,
                            "role": undefined,
                            "viewBox": undefined,
                            "width": undefined,
                            "xmlns": "",
                          },
                        },
                      ],
                      "name": "div",
                      "namespace": "http://www.w3.org/1999/xhtml",
                      "next": null,
                      "parent": [Circular],
                      "prev": Node {
                        "attribs": Object {
                          "class": "nextui-collapse-title-content",
                        },
                        "children": Array [
                          Node {
                            "attribs": Object {
                              "class": "nextui-collapse-title",
                            },
                            "children": Array [
                              Node {
                                "data": "title2",
                                "next": null,
                                "parent": [Circular],
                                "prev": null,
                                "type": "text",
                              },
                            ],
                            "name": "h3",
                            "namespace": "http://www.w3.org/1999/xhtml",
                            "next": null,
                            "parent": [Circular],
                            "prev": null,
                            "type": "tag",
                            "x-attribsNamespace": Object {
                              "class": undefined,
                            },
                            "x-attribsPrefix": Object {
                              "class": undefined,
                            },
                          },
                        ],
                        "name": "div",
                        "namespace": "http://www.w3.org/1999/xhtml",
                        "next": [Circular],
                        "parent": [Circular],
                        "prev": null,
                        "type": "tag",
                        "x-attribsNamespace": Object {
                          "class": undefined,
                        },
                        "x-attribsPrefix": Object {
                          "class": undefined,
                        },
                      },
                      "type": "tag",
                      "x-attribsNamespace": Object {
                        "class": undefined,
                      },
                      "x-attribsPrefix": Object {
                        "class": undefined,
                      },
                    },
                  ],
                  "name": "div",
                  "namespace": "http://www.w3.org/1999/xhtml",
                  "next": null,
                  "parent": [Circular],
                  "prev": null,
                  "type": "tag",
                  "x-attribsNamespace": Object {
                    "class": undefined,
                  },
                  "x-attribsPrefix": Object {
                    "class": undefined,
                  },
                },
              ],
              "name": "div",
              "namespace": "http://www.w3.org/1999/xhtml",
              "next": Node {
                "attribs": Object {
                  "class": "nextui-c-dJMBOt nextui-c-dJMBOt-ielLSBX-css",
                },
                "children": Array [
                  Node {
                    "attribs": Object {
                      "class": "nextui-expand-content",
                    },
                    "children": Array [
                      Node {
                        "attribs": Object {
                          "aria-labelledby": "react-aria6413715347-11",
                          "class": "nextui-c-fMAxGR nextui-collapse-content",
                          "id": "react-aria6413715347-12",
                          "role": "region",
                          "tabindex": "-1",
                        },
                        "children": Array [
                          Node {
                            "data": "content2",
                            "next": null,
                            "parent": [Circular],
                            "prev": null,
                            "type": "text",
                          },
                        ],
                        "name": "div",
                        "namespace": "http://www.w3.org/1999/xhtml",
                        "next": null,
                        "parent": [Circular],
                        "prev": null,
                        "type": "tag",
                        "x-attribsNamespace": Object {
                          "aria-labelledby": undefined,
                          "class": undefined,
                          "id": undefined,
                          "role": undefined,
                          "tabindex": undefined,
                        },
                        "x-attribsPrefix": Object {
                          "aria-labelledby": undefined,
                          "class": undefined,
                          "id": undefined,
                          "role": undefined,
                          "tabindex": undefined,
                        },
                      },
                    ],
                    "name": "div",
                    "namespace": "http://www.w3.org/1999/xhtml",
                    "next": null,
                    "parent": [Circular],
                    "prev": null,
                    "type": "tag",
                    "x-attribsNamespace": Object {
                      "class": undefined,
                    },
                    "x-attribsPrefix": Object {
                      "class": undefined,
                    },
                  },
                ],
                "name": "div",
                "namespace": "http://www.w3.org/1999/xhtml",
                "next": null,
                "parent": [Circular],
                "prev": [Circular],
                "type": "tag",
                "x-attribsNamespace": Object {
                  "class": undefined,
                },
                "x-attribsPrefix": Object {
                  "class": undefined,
                },
              },
              "parent": [Circular],
              "prev": null,
              "type": "tag",
              "x-attribsNamespace": Object {
                "aria-controls": undefined,
                "aria-disabled": undefined,
                "aria-expanded": undefined,
                "class": undefined,
                "data-state": undefined,
                "id": undefined,
                "role": undefined,
                "tabindex": undefined,
              },
              "x-attribsPrefix": Object {
                "aria-controls": undefined,
                "aria-disabled": undefined,
                "aria-expanded": undefined,
                "class": undefined,
                "data-state": undefined,
                "id": undefined,
                "role": undefined,
                "tabindex": undefined,
              },
            },
            Node {
              "attribs": Object {
                "class": "nextui-c-dJMBOt nextui-c-dJMBOt-ielLSBX-css",
              },
              "children": Array [
                Node {
                  "attribs": Object {
                    "class": "nextui-expand-content",
                  },
                  "children": Array [
                    Node {
                      "attribs": Object {
                        "aria-labelledby": "react-aria6413715347-11",
                        "class": "nextui-c-fMAxGR nextui-collapse-content",
                        "id": "react-aria6413715347-12",
                        "role": "region",
                        "tabindex": "-1",
                      },
                      "children": Array [
                        Node {
                          "data": "content2",
                          "next": null,
                          "parent": [Circular],
                          "prev": null,
                          "type": "text",
                        },
                      ],
                      "name": "div",
                      "namespace": "http://www.w3.org/1999/xhtml",
                      "next": null,
                      "parent": [Circular],
                      "prev": null,
                      "type": "tag",
                      "x-attribsNamespace": Object {
                        "aria-labelledby": undefined,
                        "class": undefined,
                        "id": undefined,
                        "role": undefined,
                        "tabindex": undefined,
                      },
                      "x-attribsPrefix": Object {
                        "aria-labelledby": undefined,
                        "class": undefined,
                        "id": undefined,
                        "role": undefined,
                        "tabindex": undefined,
                      },
                    },
                  ],
                  "name": "div",
                  "namespace": "http://www.w3.org/1999/xhtml",
                  "next": null,
                  "parent": [Circular],
                  "prev": null,
                  "type": "tag",
                  "x-attribsNamespace": Object {
                    "class": undefined,
                  },
                  "x-attribsPrefix": Object {
                    "class": undefined,
                  },
                },
              ],
              "name": "div",
              "namespace": "http://www.w3.org/1999/xhtml",
              "next": null,
              "parent": [Circular],
              "prev": Node {
                "attribs": Object {
                  "aria-controls": "react-aria6413715347-12",
                  "aria-disabled": "false",
                  "aria-expanded": "false",
                  "class": "nextui-c-lfcDHB nextui-c-PJLV nextui-c-PJLV-gulvcB-isFocusVisible-false nextui-collapse-view",
                  "data-state": "closed",
                  "id": "react-aria6413715347-11",
                  "role": "button",
                  "tabindex": "0",
                },
                "children": Array [
                  Node {
                    "attribs": Object {
                      "class": "nextui-collapse-title-container",
                    },
                    "children": Array [
                      Node {
                        "attribs": Object {
                          "class": "nextui-collapse-title-content",
                        },
                        "children": Array [
                          Node {
                            "attribs": Object {
                              "class": "nextui-collapse-title",
                            },
                            "children": Array [
                              Node {
                                "data": "title2",
                                "next": null,
                                "parent": [Circular],
                                "prev": null,
                                "type": "text",
                              },
                            ],
                            "name": "h3",
                            "namespace": "http://www.w3.org/1999/xhtml",
                            "next": null,
                            "parent": [Circular],
                            "prev": null,
                            "type": "tag",
                            "x-attribsNamespace": Object {
                              "class": undefined,
                            },
                            "x-attribsPrefix": Object {
                              "class": undefined,
                            },
                          },
                        ],
                        "name": "div",
                        "namespace": "http://www.w3.org/1999/xhtml",
                        "next": Node {
                          "attribs": Object {
                            "class": "nextui-collapse-title-content-right",
                          },
                          "children": Array [
                            Node {
                              "attribs": Object {
                                "class": "nextui-c-fUXRSc nextui-collapse-icon",
                                "fill": "none",
                                "focusable": "false",
                                "height": "20",
                                "role": "presentation",
                                "viewBox": "0 0 24 24",
                                "width": "20",
                                "xmlns": "http://www.w3.org/2000/svg",
                              },
                              "children": Array [
                                Node {
                                  "attribs": Object {
                                    "d": "M15.5 19l-7-7 7-7",
                                    "stroke-linecap": "round",
                                    "stroke-linejoin": "round",
                                    "stroke-width": "1.5",
                                  },
                                  "children": Array [],
                                  "name": "path",
                                  "namespace": "http://www.w3.org/2000/svg",
                                  "next": null,
                                  "parent": [Circular],
                                  "prev": null,
                                  "type": "tag",
                                  "x-attribsNamespace": Object {
                                    "d": undefined,
                                    "stroke-linecap": undefined,
                                    "stroke-linejoin": undefined,
                                    "stroke-width": undefined,
                                  },
                                  "x-attribsPrefix": Object {
                                    "d": undefined,
                                    "stroke-linecap": undefined,
                                    "stroke-linejoin": undefined,
                                    "stroke-width": undefined,
                                  },
                                },
                              ],
                              "name": "svg",
                              "namespace": "http://www.w3.org/2000/svg",
                              "next": null,
                              "parent": [Circular],
                              "prev": null,
                              "type": "tag",
                              "x-attribsNamespace": Object {
                                "class": undefined,
                                "fill": undefined,
                                "focusable": undefined,
                                "height": undefined,
                                "role": undefined,
                                "viewBox": undefined,
                                "width": undefined,
                                "xmlns": "http://www.w3.org/2000/xmlns/",
                              },
                              "x-attribsPrefix": Object {
                                "class": undefined,
                                "fill": undefined,
                                "focusable": undefined,
                                "height": undefined,
                                "role": undefined,
                                "viewBox": undefined,
                                "width": undefined,
                                "xmlns": "",
                              },
                            },
                          ],
                          "name": "div",
                          "namespace": "http://www.w3.org/1999/xhtml",
                          "next": null,
                          "parent": [Circular],
                          "prev": [Circular],
                          "type": "tag",
                          "x-attribsNamespace": Object {
                            "class": undefined,
                          },
                          "x-attribsPrefix": Object {
                            "class": undefined,
                          },
                        },
                        "parent": [Circular],
                        "prev": null,
                        "type": "tag",
                        "x-attribsNamespace": Object {
                          "class": undefined,
                        },
                        "x-attribsPrefix": Object {
                          "class": undefined,
                        },
                      },
                      Node {
                        "attribs": Object {
                          "class": "nextui-collapse-title-content-right",
                        },
                        "children": Array [
                          Node {
                            "attribs": Object {
                              "class": "nextui-c-fUXRSc nextui-collapse-icon",
                              "fill": "none",
                              "focusable": "false",
                              "height": "20",
                              "role": "presentation",
                              "viewBox": "0 0 24 24",
                              "width": "20",
                              "xmlns": "http://www.w3.org/2000/svg",
                            },
                            "children": Array [
                              Node {
                                "attribs": Object {
                                  "d": "M15.5 19l-7-7 7-7",
                                  "stroke-linecap": "round",
                                  "stroke-linejoin": "round",
                                  "stroke-width": "1.5",
                                },
                                "children": Array [],
                                "name": "path",
                                "namespace": "http://www.w3.org/2000/svg",
                                "next": null,
                                "parent": [Circular],
                                "prev": null,
                                "type": "tag",
                                "x-attribsNamespace": Object {
                                  "d": undefined,
                                  "stroke-linecap": undefined,
                                  "stroke-linejoin": undefined,
                                  "stroke-width": undefined,
                                },
                                "x-attribsPrefix": Object {
                                  "d": undefined,
                                  "stroke-linecap": undefined,
                                  "stroke-linejoin": undefined,
                                  "stroke-width": undefined,
                                },
                              },
                            ],
                            "name": "svg",
                            "namespace": "http://www.w3.org/2000/svg",
                            "next": null,
                            "parent": [Circular],
                            "prev": null,
                            "type": "tag",
                            "x-attribsNamespace": Object {
                              "class": undefined,
                              "fill": undefined,
                              "focusable": undefined,
                              "height": undefined,
                              "role": undefined,
                              "viewBox": undefined,
                              "width": undefined,
                              "xmlns": "http://www.w3.org/2000/xmlns/",
                            },
                            "x-attribsPrefix": Object {
                              "class": undefined,
                              "fill": undefined,
                              "focusable": undefined,
                              "height": undefined,
                              "role": undefined,
                              "viewBox": undefined,
                              "width": undefined,
                              "xmlns": "",
                            },
                          },
                        ],
                        "name": "div",
                        "namespace": "http://www.w3.org/1999/xhtml",
                        "next": null,
                        "parent": [Circular],
                        "prev": Node {
                          "attribs": Object {
                            "class": "nextui-collapse-title-content",
                          },
                          "children": Array [
                            Node {
                              "attribs": Object {
                                "class": "nextui-collapse-title",
                              },
                              "children": Array [
                                Node {
                                  "data": "title2",
                                  "next": null,
                                  "parent": [Circular],
                                  "prev": null,
                                  "type": "text",
                                },
                              ],
                              "name": "h3",
                              "namespace": "http://www.w3.org/1999/xhtml",
                              "next": null,
                              "parent": [Circular],
                              "prev": null,
                              "type": "tag",
                              "x-attribsNamespace": Object {
                                "class": undefined,
                              },
                              "x-attribsPrefix": Object {
                                "class": undefined,
                              },
                            },
                          ],
                          "name": "div",
                          "namespace": "http://www.w3.org/1999/xhtml",
                          "next": [Circular],
                          "parent": [Circular],
                          "prev": null,
                          "type": "tag",
                          "x-attribsNamespace": Object {
                            "class": undefined,
                          },
                          "x-attribsPrefix": Object {
                            "class": undefined,
                          },
                        },
                        "type": "tag",
                        "x-attribsNamespace": Object {
                          "class": undefined,
                        },
                        "x-attribsPrefix": Object {
                          "class": undefined,
                        },
                      },
                    ],
                    "name": "div",
                    "namespace": "http://www.w3.org/1999/xhtml",
                    "next": null,
                    "parent": [Circular],
                    "prev": null,
                    "type": "tag",
                    "x-attribsNamespace": Object {
                      "class": undefined,
                    },
                    "x-attribsPrefix": Object {
                      "class": undefined,
                    },
                  },
                ],
                "name": "div",
                "namespace": "http://www.w3.org/1999/xhtml",
                "next": [Circular],
                "parent": [Circular],
                "prev": null,
                "type": "tag",
                "x-attribsNamespace": Object {
                  "aria-controls": undefined,
                  "aria-disabled": undefined,
                  "aria-expanded": undefined,
                  "class": undefined,
                  "data-state": undefined,
                  "id": undefined,
                  "role": undefined,
                  "tabindex": undefined,
                },
                "x-attribsPrefix": Object {
                  "aria-controls": undefined,
                  "aria-disabled": undefined,
                  "aria-expanded": undefined,
                  "class": undefined,
                  "data-state": undefined,
                  "id": undefined,
                  "role": undefined,
                  "tabindex": undefined,
                },
              },
              "type": "tag",
              "x-attribsNamespace": Object {
                "class": undefined,
              },
              "x-attribsPrefix": Object {
                "class": undefined,
              },
            },
          ],
          "name": "div",
          "namespace": "http://www.w3.org/1999/xhtml",
          "next": null,
          "parent": [Circular],
          "prev": [Circular],
          "type": "tag",
          "x-attribsNamespace": Object {
            "class": undefined,
            "data-state": undefined,
            "tabindex": undefined,
          },
          "x-attribsPrefix": Object {
            "class": undefined,
            "data-state": undefined,
            "tabindex": undefined,
          },
        },
        "parent": [Circular],
        "prev": null,
        "type": "tag",
        "x-attribsNamespace": Object {
          "class": undefined,
          "data-state": undefined,
          "tabindex": undefined,
        },
        "x-attribsPrefix": Object {
          "class": undefined,
          "data-state": undefined,
          "tabindex": undefined,
        },
      },
      Node {
        "attribs": Object {
          "class": "nextui-c-hPzDAx nextui-c-huiNHE nextui-c-hPzDAx-eLdNZT-borderWeight-light nextui-c-hPzDAx-jBQhgJ-divider-true nextui-c-hPzDAx-kMkCGX-animated-true nextui-c-hPzDAx-TDdeu-visible-false nextui-collapse nextui-collapse--closed",
          "data-state": "closed",
          "tabindex": "-1",
        },
        "children": Array [
          Node {
            "attribs": Object {
              "aria-controls": "react-aria6413715347-12",
              "aria-disabled": "false",
              "aria-expanded": "false",
              "class": "nextui-c-lfcDHB nextui-c-PJLV nextui-c-PJLV-gulvcB-isFocusVisible-false nextui-collapse-view",
              "data-state": "closed",
              "id": "react-aria6413715347-11",
              "role": "button",
              "tabindex": "0",
            },
            "children": Array [
              Node {
                "attribs": Object {
                  "class": "nextui-collapse-title-container",
                },
                "children": Array [
                  Node {
                    "attribs": Object {
                      "class": "nextui-collapse-title-content",
                    },
                    "children": Array [
                      Node {
                        "attribs": Object {
                          "class": "nextui-collapse-title",
                        },
                        "children": Array [
                          Node {
                            "data": "title2",
                            "next": null,
                            "parent": [Circular],
                            "prev": null,
                            "type": "text",
                          },
                        ],
                        "name": "h3",
                        "namespace": "http://www.w3.org/1999/xhtml",
                        "next": null,
                        "parent": [Circular],
                        "prev": null,
                        "type": "tag",
                        "x-attribsNamespace": Object {
                          "class": undefined,
                        },
                        "x-attribsPrefix": Object {
                          "class": undefined,
                        },
                      },
                    ],
                    "name": "div",
                    "namespace": "http://www.w3.org/1999/xhtml",
                    "next": Node {
                      "attribs": Object {
                        "class": "nextui-collapse-title-content-right",
                      },
                      "children": Array [
                        Node {
                          "attribs": Object {
                            "class": "nextui-c-fUXRSc nextui-collapse-icon",
                            "fill": "none",
                            "focusable": "false",
                            "height": "20",
                            "role": "presentation",
                            "viewBox": "0 0 24 24",
                            "width": "20",
                            "xmlns": "http://www.w3.org/2000/svg",
                          },
                          "children": Array [
                            Node {
                              "attribs": Object {
                                "d": "M15.5 19l-7-7 7-7",
                                "stroke-linecap": "round",
                                "stroke-linejoin": "round",
                                "stroke-width": "1.5",
                              },
                              "children": Array [],
                              "name": "path",
                              "namespace": "http://www.w3.org/2000/svg",
                              "next": null,
                              "parent": [Circular],
                              "prev": null,
                              "type": "tag",
                              "x-attribsNamespace": Object {
                                "d": undefined,
                                "stroke-linecap": undefined,
                                "stroke-linejoin": undefined,
                                "stroke-width": undefined,
                              },
                              "x-attribsPrefix": Object {
                                "d": undefined,
                                "stroke-linecap": undefined,
                                "stroke-linejoin": undefined,
                                "stroke-width": undefined,
                              },
                            },
                          ],
                          "name": "svg",
                          "namespace": "http://www.w3.org/2000/svg",
                          "next": null,
                          "parent": [Circular],
                          "prev": null,
                          "type": "tag",
                          "x-attribsNamespace": Object {
                            "class": undefined,
                            "fill": undefined,
                            "focusable": undefined,
                            "height": undefined,
                            "role": undefined,
                            "viewBox": undefined,
                            "width": undefined,
                            "xmlns": "http://www.w3.org/2000/xmlns/",
                          },
                          "x-attribsPrefix": Object {
                            "class": undefined,
                            "fill": undefined,
                            "focusable": undefined,
                            "height": undefined,
                            "role": undefined,
                            "viewBox": undefined,
                            "width": undefined,
                            "xmlns": "",
                          },
                        },
                      ],
                      "name": "div",
                      "namespace": "http://www.w3.org/1999/xhtml",
                      "next": null,
                      "parent": [Circular],
                      "prev": [Circular],
                      "type": "tag",
                      "x-attribsNamespace": Object {
                        "class": undefined,
                      },
                      "x-attribsPrefix": Object {
                        "class": undefined,
                      },
                    },
                    "parent": [Circular],
                    "prev": null,
                    "type": "tag",
                    "x-attribsNamespace": Object {
                      "class": undefined,
                    },
                    "x-attribsPrefix": Object {
                      "class": undefined,
                    },
                  },
                  Node {
                    "attribs": Object {
                      "class": "nextui-collapse-title-content-right",
                    },
                    "children": Array [
                      Node {
                        "attribs": Object {
                          "class": "nextui-c-fUXRSc nextui-collapse-icon",
                          "fill": "none",
                          "focusable": "false",
                          "height": "20",
                          "role": "presentation",
                          "viewBox": "0 0 24 24",
                          "width": "20",
                          "xmlns": "http://www.w3.org/2000/svg",
                        },
                        "children": Array [
                          Node {
                            "attribs": Object {
                              "d": "M15.5 19l-7-7 7-7",
                              "stroke-linecap": "round",
                              "stroke-linejoin": "round",
                              "stroke-width": "1.5",
                            },
                            "children": Array [],
                            "name": "path",
                            "namespace": "http://www.w3.org/2000/svg",
                            "next": null,
                            "parent": [Circular],
                            "prev": null,
                            "type": "tag",
                            "x-attribsNamespace": Object {
                              "d": undefined,
                              "stroke-linecap": undefined,
                              "stroke-linejoin": undefined,
                              "stroke-width": undefined,
                            },
                            "x-attribsPrefix": Object {
                              "d": undefined,
                              "stroke-linecap": undefined,
                              "stroke-linejoin": undefined,
                              "stroke-width": undefined,
                            },
                          },
                        ],
                        "name": "svg",
                        "namespace": "http://www.w3.org/2000/svg",
                        "next": null,
                        "parent": [Circular],
                        "prev": null,
                        "type": "tag",
                        "x-attribsNamespace": Object {
                          "class": undefined,
                          "fill": undefined,
                          "focusable": undefined,
                          "height": undefined,
                          "role": undefined,
                          "viewBox": undefined,
                          "width": undefined,
                          "xmlns": "http://www.w3.org/2000/xmlns/",
                        },
                        "x-attribsPrefix": Object {
                          "class": undefined,
                          "fill": undefined,
                          "focusable": undefined,
                          "height": undefined,
                          "role": undefined,
                          "viewBox": undefined,
                          "width": undefined,
                          "xmlns": "",
                        },
                      },
                    ],
                    "name": "div",
                    "namespace": "http://www.w3.org/1999/xhtml",
                    "next": null,
                    "parent": [Circular],
                    "prev": Node {
                      "attribs": Object {
                        "class": "nextui-collapse-title-content",
                      },
                      "children": Array [
                        Node {
                          "attribs": Object {
                            "class": "nextui-collapse-title",
                          },
                          "children": Array [
                            Node {
                              "data": "title2",
                              "next": null,
                              "parent": [Circular],
                              "prev": null,
                              "type": "text",
                            },
                          ],
                          "name": "h3",
                          "namespace": "http://www.w3.org/1999/xhtml",
                          "next": null,
                          "parent": [Circular],
                          "prev": null,
                          "type": "tag",
                          "x-attribsNamespace": Object {
                            "class": undefined,
                          },
                          "x-attribsPrefix": Object {
                            "class": undefined,
                          },
                        },
                      ],
                      "name": "div",
                      "namespace": "http://www.w3.org/1999/xhtml",
                      "next": [Circular],
                      "parent": [Circular],
                      "prev": null,
                      "type": "tag",
                      "x-attribsNamespace": Object {
                        "class": undefined,
                      },
                      "x-attribsPrefix": Object {
                        "class": undefined,
                      },
                    },
                    "type": "tag",
                    "x-attribsNamespace": Object {
                      "class": undefined,
                    },
                    "x-attribsPrefix": Object {
                      "class": undefined,
                    },
                  },
                ],
                "name": "div",
                "namespace": "http://www.w3.org/1999/xhtml",
                "next": null,
                "parent": [Circular],
                "prev": null,
                "type": "tag",
                "x-attribsNamespace": Object {
                  "class": undefined,
                },
                "x-attribsPrefix": Object {
                  "class": undefined,
                },
              },
            ],
            "name": "div",
            "namespace": "http://www.w3.org/1999/xhtml",
            "next": Node {
              "attribs": Object {
                "class": "nextui-c-dJMBOt nextui-c-dJMBOt-ielLSBX-css",
              },
              "children": Array [
                Node {
                  "attribs": Object {
                    "class": "nextui-expand-content",
                  },
                  "children": Array [
                    Node {
                      "attribs": Object {
                        "aria-labelledby": "react-aria6413715347-11",
                        "class": "nextui-c-fMAxGR nextui-collapse-content",
                        "id": "react-aria6413715347-12",
                        "role": "region",
                        "tabindex": "-1",
                      },
                      "children": Array [
                        Node {
                          "data": "content2",
                          "next": null,
                          "parent": [Circular],
                          "prev": null,
                          "type": "text",
                        },
                      ],
                      "name": "div",
                      "namespace": "http://www.w3.org/1999/xhtml",
                      "next": null,
                      "parent": [Circular],
                      "prev": null,
                      "type": "tag",
                      "x-attribsNamespace": Object {
                        "aria-labelledby": undefined,
                        "class": undefined,
                        "id": undefined,
                        "role": undefined,
                        "tabindex": undefined,
                      },
                      "x-attribsPrefix": Object {
                        "aria-labelledby": undefined,
                        "class": undefined,
                        "id": undefined,
                        "role": undefined,
                        "tabindex": undefined,
                      },
                    },
                  ],
                  "name": "div",
                  "namespace": "http://www.w3.org/1999/xhtml",
                  "next": null,
                  "parent": [Circular],
                  "prev": null,
                  "type": "tag",
                  "x-attribsNamespace": Object {
                    "class": undefined,
                  },
                  "x-attribsPrefix": Object {
                    "class": undefined,
                  },
                },
              ],
              "name": "div",
              "namespace": "http://www.w3.org/1999/xhtml",
              "next": null,
              "parent": [Circular],
              "prev": [Circular],
              "type": "tag",
              "x-attribsNamespace": Object {
                "class": undefined,
              },
              "x-attribsPrefix": Object {
                "class": undefined,
              },
            },
            "parent": [Circular],
            "prev": null,
            "type": "tag",
            "x-attribsNamespace": Object {
              "aria-controls": undefined,
              "aria-disabled": undefined,
              "aria-expanded": undefined,
              "class": undefined,
              "data-state": undefined,
              "id": undefined,
              "role": undefined,
              "tabindex": undefined,
            },
            "x-attribsPrefix": Object {
              "aria-controls": undefined,
              "aria-disabled": undefined,
              "aria-expanded": undefined,
              "class": undefined,
              "data-state": undefined,
              "id": undefined,
              "role": undefined,
              "tabindex": undefined,
            },
          },
          Node {
            "attribs": Object {
              "class": "nextui-c-dJMBOt nextui-c-dJMBOt-ielLSBX-css",
            },
            "children": Array [
              Node {
                "attribs": Object {
                  "class": "nextui-expand-content",
                },
                "children": Array [
                  Node {
                    "attribs": Object {
                      "aria-labelledby": "react-aria6413715347-11",
                      "class": "nextui-c-fMAxGR nextui-collapse-content",
                      "id": "react-aria6413715347-12",
                      "role": "region",
                      "tabindex": "-1",
                    },
                    "children": Array [
                      Node {
                        "data": "content2",
                        "next": null,
                        "parent": [Circular],
                        "prev": null,
                        "type": "text",
                      },
                    ],
                    "name": "div",
                    "namespace": "http://www.w3.org/1999/xhtml",
                    "next": null,
                    "parent": [Circular],
                    "prev": null,
                    "type": "tag",
                    "x-attribsNamespace": Object {
                      "aria-labelledby": undefined,
                      "class": undefined,
                      "id": undefined,
                      "role": undefined,
                      "tabindex": undefined,
                    },
                    "x-attribsPrefix": Object {
                      "aria-labelledby": undefined,
                      "class": undefined,
                      "id": undefined,
                      "role": undefined,
                      "tabindex": undefined,
                    },
                  },
                ],
                "name": "div",
                "namespace": "http://www.w3.org/1999/xhtml",
                "next": null,
                "parent": [Circular],
                "prev": null,
                "type": "tag",
                "x-attribsNamespace": Object {
                  "class": undefined,
                },
                "x-attribsPrefix": Object {
                  "class": undefined,
                },
              },
            ],
            "name": "div",
            "namespace": "http://www.w3.org/1999/xhtml",
            "next": null,
            "parent": [Circular],
            "prev": Node {
              "attribs": Object {
                "aria-controls": "react-aria6413715347-12",
                "aria-disabled": "false",
                "aria-expanded": "false",
                "class": "nextui-c-lfcDHB nextui-c-PJLV nextui-c-PJLV-gulvcB-isFocusVisible-false nextui-collapse-view",
                "data-state": "closed",
                "id": "react-aria6413715347-11",
                "role": "button",
                "tabindex": "0",
              },
              "children": Array [
                Node {
                  "attribs": Object {
                    "class": "nextui-collapse-title-container",
                  },
                  "children": Array [
                    Node {
                      "attribs": Object {
                        "class": "nextui-collapse-title-content",
                      },
                      "children": Array [
                        Node {
                          "attribs": Object {
                            "class": "nextui-collapse-title",
                          },
                          "children": Array [
                            Node {
                              "data": "title2",
                              "next": null,
                              "parent": [Circular],
                              "prev": null,
                              "type": "text",
                            },
                          ],
                          "name": "h3",
                          "namespace": "http://www.w3.org/1999/xhtml",
                          "next": null,
                          "parent": [Circular],
                          "prev": null,
                          "type": "tag",
                          "x-attribsNamespace": Object {
                            "class": undefined,
                          },
                          "x-attribsPrefix": Object {
                            "class": undefined,
                          },
                        },
                      ],
                      "name": "div",
                      "namespace": "http://www.w3.org/1999/xhtml",
                      "next": Node {
                        "attribs": Object {
                          "class": "nextui-collapse-title-content-right",
                        },
                        "children": Array [
                          Node {
                            "attribs": Object {
                              "class": "nextui-c-fUXRSc nextui-collapse-icon",
                              "fill": "none",
                              "focusable": "false",
                              "height": "20",
                              "role": "presentation",
                              "viewBox": "0 0 24 24",
                              "width": "20",
                              "xmlns": "http://www.w3.org/2000/svg",
                            },
                            "children": Array [
                              Node {
                                "attribs": Object {
                                  "d": "M15.5 19l-7-7 7-7",
                                  "stroke-linecap": "round",
                                  "stroke-linejoin": "round",
                                  "stroke-width": "1.5",
                                },
                                "children": Array [],
                                "name": "path",
                                "namespace": "http://www.w3.org/2000/svg",
                                "next": null,
                                "parent": [Circular],
                                "prev": null,
                                "type": "tag",
                                "x-attribsNamespace": Object {
                                  "d": undefined,
                                  "stroke-linecap": undefined,
                                  "stroke-linejoin": undefined,
                                  "stroke-width": undefined,
                                },
                                "x-attribsPrefix": Object {
                                  "d": undefined,
                                  "stroke-linecap": undefined,
                                  "stroke-linejoin": undefined,
                                  "stroke-width": undefined,
                                },
                              },
                            ],
                            "name": "svg",
                            "namespace": "http://www.w3.org/2000/svg",
                            "next": null,
                            "parent": [Circular],
                            "prev": null,
                            "type": "tag",
                            "x-attribsNamespace": Object {
                              "class": undefined,
                              "fill": undefined,
                              "focusable": undefined,
                              "height": undefined,
                              "role": undefined,
                              "viewBox": undefined,
                              "width": undefined,
                              "xmlns": "http://www.w3.org/2000/xmlns/",
                            },
                            "x-attribsPrefix": Object {
                              "class": undefined,
                              "fill": undefined,
                              "focusable": undefined,
                              "height": undefined,
                              "role": undefined,
                              "viewBox": undefined,
                              "width": undefined,
                              "xmlns": "",
                            },
                          },
                        ],
                        "name": "div",
                        "namespace": "http://www.w3.org/1999/xhtml",
                        "next": null,
                        "parent": [Circular],
                        "prev": [Circular],
                        "type": "tag",
                        "x-attribsNamespace": Object {
                          "class": undefined,
                        },
                        "x-attribsPrefix": Object {
                          "class": undefined,
                        },
                      },
                      "parent": [Circular],
                      "prev": null,
                      "type": "tag",
                      "x-attribsNamespace": Object {
                        "class": undefined,
                      },
                      "x-attribsPrefix": Object {
                        "class": undefined,
                      },
                    },
                    Node {
                      "attribs": Object {
                        "class": "nextui-collapse-title-content-right",
                      },
                      "children": Array [
                        Node {
                          "attribs": Object {
                            "class": "nextui-c-fUXRSc nextui-collapse-icon",
                            "fill": "none",
                            "focusable": "false",
                            "height": "20",
                            "role": "presentation",
                            "viewBox": "0 0 24 24",
                            "width": "20",
                            "xmlns": "http://www.w3.org/2000/svg",
                          },
                          "children": Array [
                            Node {
                              "attribs": Object {
                                "d": "M15.5 19l-7-7 7-7",
                                "stroke-linecap": "round",
                                "stroke-linejoin": "round",
                                "stroke-width": "1.5",
                              },
                              "children": Array [],
                              "name": "path",
                              "namespace": "http://www.w3.org/2000/svg",
                              "next": null,
                              "parent": [Circular],
                              "prev": null,
                              "type": "tag",
                              "x-attribsNamespace": Object {
                                "d": undefined,
                                "stroke-linecap": undefined,
                                "stroke-linejoin": undefined,
                                "stroke-width": undefined,
                              },
                              "x-attribsPrefix": Object {
                                "d": undefined,
                                "stroke-linecap": undefined,
                                "stroke-linejoin": undefined,
                                "stroke-width": undefined,
                              },
                            },
                          ],
                          "name": "svg",
                          "namespace": "http://www.w3.org/2000/svg",
                          "next": null,
                          "parent": [Circular],
                          "prev": null,
                          "type": "tag",
                          "x-attribsNamespace": Object {
                            "class": undefined,
                            "fill": undefined,
                            "focusable": undefined,
                            "height": undefined,
                            "role": undefined,
                            "viewBox": undefined,
                            "width": undefined,
                            "xmlns": "http://www.w3.org/2000/xmlns/",
                          },
                          "x-attribsPrefix": Object {
                            "class": undefined,
                            "fill": undefined,
                            "focusable": undefined,
                            "height": undefined,
                            "role": undefined,
                            "viewBox": undefined,
                            "width": undefined,
                            "xmlns": "",
                          },
                        },
                      ],
                      "name": "div",
                      "namespace": "http://www.w3.org/1999/xhtml",
                      "next": null,
                      "parent": [Circular],
                      "prev": Node {
                        "attribs": Object {
                          "class": "nextui-collapse-title-content",
                        },
                        "children": Array [
                          Node {
                            "attribs": Object {
                              "class": "nextui-collapse-title",
                            },
                            "children": Array [
                              Node {
                                "data": "title2",
                                "next": null,
                                "parent": [Circular],
                                "prev": null,
                                "type": "text",
                              },
                            ],
                            "name": "h3",
                            "namespace": "http://www.w3.org/1999/xhtml",
                            "next": null,
                            "parent": [Circular],
                            "prev": null,
                            "type": "tag",
                            "x-attribsNamespace": Object {
                              "class": undefined,
                            },
                            "x-attribsPrefix": Object {
                              "class": undefined,
                            },
                          },
                        ],
                        "name": "div",
                        "namespace": "http://www.w3.org/1999/xhtml",
                        "next": [Circular],
                        "parent": [Circular],
                        "prev": null,
                        "type": "tag",
                        "x-attribsNamespace": Object {
                          "class": undefined,
                        },
                        "x-attribsPrefix": Object {
                          "class": undefined,
                        },
                      },
                      "type": "tag",
                      "x-attribsNamespace": Object {
                        "class": undefined,
                      },
                      "x-attribsPrefix": Object {
                        "class": undefined,
                      },
                    },
                  ],
                  "name": "div",
                  "namespace": "http://www.w3.org/1999/xhtml",
                  "next": null,
                  "parent": [Circular],
                  "prev": null,
                  "type": "tag",
                  "x-attribsNamespace": Object {
                    "class": undefined,
                  },
                  "x-attribsPrefix": Object {
                    "class": undefined,
                  },
                },
              ],
              "name": "div",
              "namespace": "http://www.w3.org/1999/xhtml",
              "next": [Circular],
              "parent": [Circular],
              "prev": null,
              "type": "tag",
              "x-attribsNamespace": Object {
                "aria-controls": undefined,
                "aria-disabled": undefined,
                "aria-expanded": undefined,
                "class": undefined,
                "data-state": undefined,
                "id": undefined,
                "role": undefined,
                "tabindex": undefined,
              },
              "x-attribsPrefix": Object {
                "aria-controls": undefined,
                "aria-disabled": undefined,
                "aria-expanded": undefined,
                "class": undefined,
                "data-state": undefined,
                "id": undefined,
                "role": undefined,
                "tabindex": undefined,
              },
            },
            "type": "tag",
            "x-attribsNamespace": Object {
              "class": undefined,
            },
            "x-attribsPrefix": Object {
              "class": undefined,
            },
          },
        ],
        "name": "div",
        "namespace": "http://www.w3.org/1999/xhtml",
        "next": null,
        "parent": [Circular],
        "prev": Node {
          "attribs": Object {
            "class": "nextui-c-hPzDAx nextui-c-huiNHE nextui-c-hPzDAx-eLdNZT-borderWeight-light nextui-c-hPzDAx-jBQhgJ-divider-true nextui-c-hPzDAx-kMkCGX-animated-true nextui-c-hPzDAx-TDdeu-visible-false nextui-collapse nextui-collapse--closed",
            "data-state": "closed",
            "tabindex": "-1",
          },
          "children": Array [
            Node {
              "attribs": Object {
                "aria-controls": "react-aria6413715347-10",
                "aria-disabled": "false",
                "aria-expanded": "false",
                "class": "nextui-c-lfcDHB nextui-c-PJLV nextui-c-PJLV-gulvcB-isFocusVisible-false nextui-collapse-view",
                "data-state": "closed",
                "id": "react-aria6413715347-9",
                "role": "button",
                "tabindex": "0",
              },
              "children": Array [
                Node {
                  "attribs": Object {
                    "class": "nextui-collapse-title-container",
                  },
                  "children": Array [
                    Node {
                      "attribs": Object {
                        "class": "nextui-collapse-title-content",
                      },
                      "children": Array [
                        Node {
                          "attribs": Object {
                            "class": "nextui-collapse-title",
                          },
                          "children": Array [
                            Node {
                              "data": "title1",
                              "next": null,
                              "parent": [Circular],
                              "prev": null,
                              "type": "text",
                            },
                          ],
                          "name": "h3",
                          "namespace": "http://www.w3.org/1999/xhtml",
                          "next": null,
                          "parent": [Circular],
                          "prev": null,
                          "type": "tag",
                          "x-attribsNamespace": Object {
                            "class": undefined,
                          },
                          "x-attribsPrefix": Object {
                            "class": undefined,
                          },
                        },
                      ],
                      "name": "div",
                      "namespace": "http://www.w3.org/1999/xhtml",
                      "next": Node {
                        "attribs": Object {
                          "class": "nextui-collapse-title-content-right",
                        },
                        "children": Array [
                          Node {
                            "attribs": Object {
                              "class": "nextui-c-fUXRSc nextui-collapse-icon",
                              "fill": "none",
                              "focusable": "false",
                              "height": "20",
                              "role": "presentation",
                              "viewBox": "0 0 24 24",
                              "width": "20",
                              "xmlns": "http://www.w3.org/2000/svg",
                            },
                            "children": Array [
                              Node {
                                "attribs": Object {
                                  "d": "M15.5 19l-7-7 7-7",
                                  "stroke-linecap": "round",
                                  "stroke-linejoin": "round",
                                  "stroke-width": "1.5",
                                },
                                "children": Array [],
                                "name": "path",
                                "namespace": "http://www.w3.org/2000/svg",
                                "next": null,
                                "parent": [Circular],
                                "prev": null,
                                "type": "tag",
                                "x-attribsNamespace": Object {
                                  "d": undefined,
                                  "stroke-linecap": undefined,
                                  "stroke-linejoin": undefined,
                                  "stroke-width": undefined,
                                },
                                "x-attribsPrefix": Object {
                                  "d": undefined,
                                  "stroke-linecap": undefined,
                                  "stroke-linejoin": undefined,
                                  "stroke-width": undefined,
                                },
                              },
                            ],
                            "name": "svg",
                            "namespace": "http://www.w3.org/2000/svg",
                            "next": null,
                            "parent": [Circular],
                            "prev": null,
                            "type": "tag",
                            "x-attribsNamespace": Object {
                              "class": undefined,
                              "fill": undefined,
                              "focusable": undefined,
                              "height": undefined,
                              "role": undefined,
                              "viewBox": undefined,
                              "width": undefined,
                              "xmlns": "http://www.w3.org/2000/xmlns/",
                            },
                            "x-attribsPrefix": Object {
                              "class": undefined,
                              "fill": undefined,
                              "focusable": undefined,
                              "height": undefined,
                              "role": undefined,
                              "viewBox": undefined,
                              "width": undefined,
                              "xmlns": "",
                            },
                          },
                        ],
                        "name": "div",
                        "namespace": "http://www.w3.org/1999/xhtml",
                        "next": null,
                        "parent": [Circular],
                        "prev": [Circular],
                        "type": "tag",
                        "x-attribsNamespace": Object {
                          "class": undefined,
                        },
                        "x-attribsPrefix": Object {
                          "class": undefined,
                        },
                      },
                      "parent": [Circular],
                      "prev": null,
                      "type": "tag",
                      "x-attribsNamespace": Object {
                        "class": undefined,
                      },
                      "x-attribsPrefix": Object {
                        "class": undefined,
                      },
                    },
                    Node {
                      "attribs": Object {
                        "class": "nextui-collapse-title-content-right",
                      },
                      "children": Array [
                        Node {
                          "attribs": Object {
                            "class": "nextui-c-fUXRSc nextui-collapse-icon",
                            "fill": "none",
                            "focusable": "false",
                            "height": "20",
                            "role": "presentation",
                            "viewBox": "0 0 24 24",
                            "width": "20",
                            "xmlns": "http://www.w3.org/2000/svg",
                          },
                          "children": Array [
                            Node {
                              "attribs": Object {
                                "d": "M15.5 19l-7-7 7-7",
                                "stroke-linecap": "round",
                                "stroke-linejoin": "round",
                                "stroke-width": "1.5",
                              },
                              "children": Array [],
                              "name": "path",
                              "namespace": "http://www.w3.org/2000/svg",
                              "next": null,
                              "parent": [Circular],
                              "prev": null,
                              "type": "tag",
                              "x-attribsNamespace": Object {
                                "d": undefined,
                                "stroke-linecap": undefined,
                                "stroke-linejoin": undefined,
                                "stroke-width": undefined,
                              },
                              "x-attribsPrefix": Object {
                                "d": undefined,
                                "stroke-linecap": undefined,
                                "stroke-linejoin": undefined,
                                "stroke-width": undefined,
                              },
                            },
                          ],
                          "name": "svg",
                          "namespace": "http://www.w3.org/2000/svg",
                          "next": null,
                          "parent": [Circular],
                          "prev": null,
                          "type": "tag",
                          "x-attribsNamespace": Object {
                            "class": undefined,
                            "fill": undefined,
                            "focusable": undefined,
                            "height": undefined,
                            "role": undefined,
                            "viewBox": undefined,
                            "width": undefined,
                            "xmlns": "http://www.w3.org/2000/xmlns/",
                          },
                          "x-attribsPrefix": Object {
                            "class": undefined,
                            "fill": undefined,
                            "focusable": undefined,
                            "height": undefined,
                            "role": undefined,
                            "viewBox": undefined,
                            "width": undefined,
                            "xmlns": "",
                          },
                        },
                      ],
                      "name": "div",
                      "namespace": "http://www.w3.org/1999/xhtml",
                      "next": null,
                      "parent": [Circular],
                      "prev": Node {
                        "attribs": Object {
                          "class": "nextui-collapse-title-content",
                        },
                        "children": Array [
                          Node {
                            "attribs": Object {
                              "class": "nextui-collapse-title",
                            },
                            "children": Array [
                              Node {
                                "data": "title1",
                                "next": null,
                                "parent": [Circular],
                                "prev": null,
                                "type": "text",
                              },
                            ],
                            "name": "h3",
                            "namespace": "http://www.w3.org/1999/xhtml",
                            "next": null,
                            "parent": [Circular],
                            "prev": null,
                            "type": "tag",
                            "x-attribsNamespace": Object {
                              "class": undefined,
                            },
                            "x-attribsPrefix": Object {
                              "class": undefined,
                            },
                          },
                        ],
                        "name": "div",
                        "namespace": "http://www.w3.org/1999/xhtml",
                        "next": [Circular],
                        "parent": [Circular],
                        "prev": null,
                        "type": "tag",
                        "x-attribsNamespace": Object {
                          "class": undefined,
                        },
                        "x-attribsPrefix": Object {
                          "class": undefined,
                        },
                      },
                      "type": "tag",
                      "x-attribsNamespace": Object {
                        "class": undefined,
                      },
                      "x-attribsPrefix": Object {
                        "class": undefined,
                      },
                    },
                  ],
                  "name": "div",
                  "namespace": "http://www.w3.org/1999/xhtml",
                  "next": null,
                  "parent": [Circular],
                  "prev": null,
                  "type": "tag",
                  "x-attribsNamespace": Object {
                    "class": undefined,
                  },
                  "x-attribsPrefix": Object {
                    "class": undefined,
                  },
                },
              ],
              "name": "div",
              "namespace": "http://www.w3.org/1999/xhtml",
              "next": Node {
                "attribs": Object {
                  "class": "nextui-c-dJMBOt nextui-c-dJMBOt-ielLSBX-css",
                },
                "children": Array [
                  Node {
                    "attribs": Object {
                      "class": "nextui-expand-content",
                    },
                    "children": Array [
                      Node {
                        "attribs": Object {
                          "aria-labelledby": "react-aria6413715347-9",
                          "class": "nextui-c-fMAxGR nextui-collapse-content",
                          "id": "react-aria6413715347-10",
                          "role": "region",
                          "tabindex": "-1",
                        },
                        "children": Array [
                          Node {
                            "data": "content1",
                            "next": null,
                            "parent": [Circular],
                            "prev": null,
                            "type": "text",
                          },
                        ],
                        "name": "div",
                        "namespace": "http://www.w3.org/1999/xhtml",
                        "next": null,
                        "parent": [Circular],
                        "prev": null,
                        "type": "tag",
                        "x-attribsNamespace": Object {
                          "aria-labelledby": undefined,
                          "class": undefined,
                          "id": undefined,
                          "role": undefined,
                          "tabindex": undefined,
                        },
                        "x-attribsPrefix": Object {
                          "aria-labelledby": undefined,
                          "class": undefined,
                          "id": undefined,
                          "role": undefined,
                          "tabindex": undefined,
                        },
                      },
                    ],
                    "name": "div",
                    "namespace": "http://www.w3.org/1999/xhtml",
                    "next": null,
                    "parent": [Circular],
                    "prev": null,
                    "type": "tag",
                    "x-attribsNamespace": Object {
                      "class": undefined,
                    },
                    "x-attribsPrefix": Object {
                      "class": undefined,
                    },
                  },
                ],
                "name": "div",
                "namespace": "http://www.w3.org/1999/xhtml",
                "next": null,
                "parent": [Circular],
                "prev": [Circular],
                "type": "tag",
                "x-attribsNamespace": Object {
                  "class": undefined,
                },
                "x-attribsPrefix": Object {
                  "class": undefined,
                },
              },
              "parent": [Circular],
              "prev": null,
              "type": "tag",
              "x-attribsNamespace": Object {
                "aria-controls": undefined,
                "aria-disabled": undefined,
                "aria-expanded": undefined,
                "class": undefined,
                "data-state": undefined,
                "id": undefined,
                "role": undefined,
                "tabindex": undefined,
              },
              "x-attribsPrefix": Object {
                "aria-controls": undefined,
                "aria-disabled": undefined,
                "aria-expanded": undefined,
                "class": undefined,
                "data-state": undefined,
                "id": undefined,
                "role": undefined,
                "tabindex": undefined,
              },
            },
            Node {
              "attribs": Object {
                "class": "nextui-c-dJMBOt nextui-c-dJMBOt-ielLSBX-css",
              },
              "children": Array [
                Node {
                  "attribs": Object {
                    "class": "nextui-expand-content",
                  },
                  "children": Array [
                    Node {
                      "attribs": Object {
                        "aria-labelledby": "react-aria6413715347-9",
                        "class": "nextui-c-fMAxGR nextui-collapse-content",
                        "id": "react-aria6413715347-10",
                        "role": "region",
                        "tabindex": "-1",
                      },
                      "children": Array [
                        Node {
                          "data": "content1",
                          "next": null,
                          "parent": [Circular],
                          "prev": null,
                          "type": "text",
                        },
                      ],
                      "name": "div",
                      "namespace": "http://www.w3.org/1999/xhtml",
                      "next": null,
                      "parent": [Circular],
                      "prev": null,
                      "type": "tag",
                      "x-attribsNamespace": Object {
                        "aria-labelledby": undefined,
                        "class": undefined,
                        "id": undefined,
                        "role": undefined,
                        "tabindex": undefined,
                      },
                      "x-attribsPrefix": Object {
                        "aria-labelledby": undefined,
                        "class": undefined,
                        "id": undefined,
                        "role": undefined,
                        "tabindex": undefined,
                      },
                    },
                  ],
                  "name": "div",
                  "namespace": "http://www.w3.org/1999/xhtml",
                  "next": null,
                  "parent": [Circular],
                  "prev": null,
                  "type": "tag",
                  "x-attribsNamespace": Object {
                    "class": undefined,
                  },
                  "x-attribsPrefix": Object {
                    "class": undefined,
                  },
                },
              ],
              "name": "div",
              "namespace": "http://www.w3.org/1999/xhtml",
              "next": null,
              "parent": [Circular],
              "prev": Node {
                "attribs": Object {
                  "aria-controls": "react-aria6413715347-10",
                  "aria-disabled": "false",
                  "aria-expanded": "false",
                  "class": "nextui-c-lfcDHB nextui-c-PJLV nextui-c-PJLV-gulvcB-isFocusVisible-false nextui-collapse-view",
                  "data-state": "closed",
                  "id": "react-aria6413715347-9",
                  "role": "button",
                  "tabindex": "0",
                },
                "children": Array [
                  Node {
                    "attribs": Object {
                      "class": "nextui-collapse-title-container",
                    },
                    "children": Array [
                      Node {
                        "attribs": Object {
                          "class": "nextui-collapse-title-content",
                        },
                        "children": Array [
                          Node {
                            "attribs": Object {
                              "class": "nextui-collapse-title",
                            },
                            "children": Array [
                              Node {
                                "data": "title1",
                                "next": null,
                                "parent": [Circular],
                                "prev": null,
                                "type": "text",
                              },
                            ],
                            "name": "h3",
                            "namespace": "http://www.w3.org/1999/xhtml",
                            "next": null,
                            "parent": [Circular],
                            "prev": null,
                            "type": "tag",
                            "x-attribsNamespace": Object {
                              "class": undefined,
                            },
                            "x-attribsPrefix": Object {
                              "class": undefined,
                            },
                          },
                        ],
                        "name": "div",
                        "namespace": "http://www.w3.org/1999/xhtml",
                        "next": Node {
                          "attribs": Object {
                            "class": "nextui-collapse-title-content-right",
                          },
                          "children": Array [
                            Node {
                              "attribs": Object {
                                "class": "nextui-c-fUXRSc nextui-collapse-icon",
                                "fill": "none",
                                "focusable": "false",
                                "height": "20",
                                "role": "presentation",
                                "viewBox": "0 0 24 24",
                                "width": "20",
                                "xmlns": "http://www.w3.org/2000/svg",
                              },
                              "children": Array [
                                Node {
                                  "attribs": Object {
                                    "d": "M15.5 19l-7-7 7-7",
                                    "stroke-linecap": "round",
                                    "stroke-linejoin": "round",
                                    "stroke-width": "1.5",
                                  },
                                  "children": Array [],
                                  "name": "path",
                                  "namespace": "http://www.w3.org/2000/svg",
                                  "next": null,
                                  "parent": [Circular],
                                  "prev": null,
                                  "type": "tag",
                                  "x-attribsNamespace": Object {
                                    "d": undefined,
                                    "stroke-linecap": undefined,
                                    "stroke-linejoin": undefined,
                                    "stroke-width": undefined,
                                  },
                                  "x-attribsPrefix": Object {
                                    "d": undefined,
                                    "stroke-linecap": undefined,
                                    "stroke-linejoin": undefined,
                                    "stroke-width": undefined,
                                  },
                                },
                              ],
                              "name": "svg",
                              "namespace": "http://www.w3.org/2000/svg",
                              "next": null,
                              "parent": [Circular],
                              "prev": null,
                              "type": "tag",
                              "x-attribsNamespace": Object {
                                "class": undefined,
                                "fill": undefined,
                                "focusable": undefined,
                                "height": undefined,
                                "role": undefined,
                                "viewBox": undefined,
                                "width": undefined,
                                "xmlns": "http://www.w3.org/2000/xmlns/",
                              },
                              "x-attribsPrefix": Object {
                                "class": undefined,
                                "fill": undefined,
                                "focusable": undefined,
                                "height": undefined,
                                "role": undefined,
                                "viewBox": undefined,
                                "width": undefined,
                                "xmlns": "",
                              },
                            },
                          ],
                          "name": "div",
                          "namespace": "http://www.w3.org/1999/xhtml",
                          "next": null,
                          "parent": [Circular],
                          "prev": [Circular],
                          "type": "tag",
                          "x-attribsNamespace": Object {
                            "class": undefined,
                          },
                          "x-attribsPrefix": Object {
                            "class": undefined,
                          },
                        },
                        "parent": [Circular],
                        "prev": null,
                        "type": "tag",
                        "x-attribsNamespace": Object {
                          "class": undefined,
                        },
                        "x-attribsPrefix": Object {
                          "class": undefined,
                        },
                      },
                      Node {
                        "attribs": Object {
                          "class": "nextui-collapse-title-content-right",
                        },
                        "children": Array [
                          Node {
                            "attribs": Object {
                              "class": "nextui-c-fUXRSc nextui-collapse-icon",
                              "fill": "none",
                              "focusable": "false",
                              "height": "20",
                              "role": "presentation",
                              "viewBox": "0 0 24 24",
                              "width": "20",
                              "xmlns": "http://www.w3.org/2000/svg",
                            },
                            "children": Array [
                              Node {
                                "attribs": Object {
                                  "d": "M15.5 19l-7-7 7-7",
                                  "stroke-linecap": "round",
                                  "stroke-linejoin": "round",
                                  "stroke-width": "1.5",
                                },
                                "children": Array [],
                                "name": "path",
                                "namespace": "http://www.w3.org/2000/svg",
                                "next": null,
                                "parent": [Circular],
                                "prev": null,
                                "type": "tag",
                                "x-attribsNamespace": Object {
                                  "d": undefined,
                                  "stroke-linecap": undefined,
                                  "stroke-linejoin": undefined,
                                  "stroke-width": undefined,
                                },
                                "x-attribsPrefix": Object {
                                  "d": undefined,
                                  "stroke-linecap": undefined,
                                  "stroke-linejoin": undefined,
                                  "stroke-width": undefined,
                                },
                              },
                            ],
                            "name": "svg",
                            "namespace": "http://www.w3.org/2000/svg",
                            "next": null,
                            "parent": [Circular],
                            "prev": null,
                            "type": "tag",
                            "x-attribsNamespace": Object {
                              "class": undefined,
                              "fill": undefined,
                              "focusable": undefined,
                              "height": undefined,
                              "role": undefined,
                              "viewBox": undefined,
                              "width": undefined,
                              "xmlns": "http://www.w3.org/2000/xmlns/",
                            },
                            "x-attribsPrefix": Object {
                              "class": undefined,
                              "fill": undefined,
                              "focusable": undefined,
                              "height": undefined,
                              "role": undefined,
                              "viewBox": undefined,
                              "width": undefined,
                              "xmlns": "",
                            },
                          },
                        ],
                        "name": "div",
                        "namespace": "http://www.w3.org/1999/xhtml",
                        "next": null,
                        "parent": [Circular],
                        "prev": Node {
                          "attribs": Object {
                            "class": "nextui-collapse-title-content",
                          },
                          "children": Array [
                            Node {
                              "attribs": Object {
                                "class": "nextui-collapse-title",
                              },
                              "children": Array [
                                Node {
                                  "data": "title1",
                                  "next": null,
                                  "parent": [Circular],
                                  "prev": null,
                                  "type": "text",
                                },
                              ],
                              "name": "h3",
                              "namespace": "http://www.w3.org/1999/xhtml",
                              "next": null,
                              "parent": [Circular],
                              "prev": null,
                              "type": "tag",
                              "x-attribsNamespace": Object {
                                "class": undefined,
                              },
                              "x-attribsPrefix": Object {
                                "class": undefined,
                              },
                            },
                          ],
                          "name": "div",
                          "namespace": "http://www.w3.org/1999/xhtml",
                          "next": [Circular],
                          "parent": [Circular],
                          "prev": null,
                          "type": "tag",
                          "x-attribsNamespace": Object {
                            "class": undefined,
                          },
                          "x-attribsPrefix": Object {
                            "class": undefined,
                          },
                        },
                        "type": "tag",
                        "x-attribsNamespace": Object {
                          "class": undefined,
                        },
                        "x-attribsPrefix": Object {
                          "class": undefined,
                        },
                      },
                    ],
                    "name": "div",
                    "namespace": "http://www.w3.org/1999/xhtml",
                    "next": null,
                    "parent": [Circular],
                    "prev": null,
                    "type": "tag",
                    "x-attribsNamespace": Object {
                      "class": undefined,
                    },
                    "x-attribsPrefix": Object {
                      "class": undefined,
                    },
                  },
                ],
                "name": "div",
                "namespace": "http://www.w3.org/1999/xhtml",
                "next": [Circular],
                "parent": [Circular],
                "prev": null,
                "type": "tag",
                "x-attribsNamespace": Object {
                  "aria-controls": undefined,
                  "aria-disabled": undefined,
                  "aria-expanded": undefined,
                  "class": undefined,
                  "data-state": undefined,
                  "id": undefined,
                  "role": undefined,
                  "tabindex": undefined,
                },
                "x-attribsPrefix": Object {
                  "aria-controls": undefined,
                  "aria-disabled": undefined,
                  "aria-expanded": undefined,
                  "class": undefined,
                  "data-state": undefined,
                  "id": undefined,
                  "role": undefined,
                  "tabindex": undefined,
                },
              },
              "type": "tag",
              "x-attribsNamespace": Object {
                "class": undefined,
              },
              "x-attribsPrefix": Object {
                "class": undefined,
              },
            },
          ],
          "name": "div",
          "namespace": "http://www.w3.org/1999/xhtml",
          "next": [Circular],
          "parent": [Circular],
          "prev": null,
          "type": "tag",
          "x-attribsNamespace": Object {
            "class": undefined,
            "data-state": undefined,
            "tabindex": undefined,
          },
          "x-attribsPrefix": Object {
            "class": undefined,
            "data-state": undefined,
            "tabindex": undefined,
          },
        },
        "type": "tag",
        "x-attribsNamespace": Object {
          "class": undefined,
          "data-state": undefined,
          "tabindex": undefined,
        },
        "x-attribsPrefix": Object {
          "class": undefined,
          "data-state": undefined,
          "tabindex": undefined,
        },
      },
    ],
    "name": "div",
    "namespace": "http://www.w3.org/1999/xhtml",
    "next": null,
    "parent": Node {
      "children": Array [
        [Circular],
      ],
      "name": "root",
      "next": null,
      "parent": null,
      "prev": null,
      "type": "root",
    },
    "prev": null,
    "type": "tag",
    "x-attribsNamespace": Object {
      "class": undefined,
    },
    "x-attribsPrefix": Object {
      "class": undefined,
    },
  },
=======
  "0": <div
    class="nextui-c-dWWWSv nextui-c-dWWWSv-eaqZHc-borderWeight-light nextui-c-dWWWSv-jXueSE-bordered-true"
  >
    <div
      class="nextui-c-hPzDAx nextui-c-huiNHE nextui-c-hPzDAx-eLdNZT-borderWeight-light nextui-c-hPzDAx-jBQhgJ-divider-true nextui-c-hPzDAx-kMkCGX-animated-true nextui-c-hPzDAx-TDdeu-visible-false nextui-collapse nextui-collapse--closed"
      data-state="closed"
      tabindex="-1"
    >
      <div
        aria-controls="react-aria8641349695-10"
        aria-disabled="false"
        aria-expanded="false"
        class="nextui-c-lfcDHB nextui-c-PJLV nextui-c-PJLV-gulvcB-isFocusVisible-false nextui-collapse-view"
        data-state="closed"
        id="react-aria8641349695-9"
        role="button"
        tabindex="0"
      >
        <div
          class="nextui-collapse-title-container"
        >
          <div
            class="nextui-collapse-title-content"
          >
            <h3
              class="nextui-collapse-title"
            >
              title1
            </h3>
          </div>
          <div
            class="nextui-collapse-title-content-right"
          >
            <svg
              class="nextui-c-fUXRSc nextui-collapse-icon"
              fill="none"
              focusable="false"
              height="20"
              role="presentation"
              viewBox="0 0 24 24"
              width="20"
              xmlns="http://www.w3.org/2000/svg"
            >
              <path
                d="M15.5 19l-7-7 7-7"
                stroke-linecap="round"
                stroke-linejoin="round"
                stroke-width="1.5"
              />
            </svg>
          </div>
        </div>
      </div>
      <div
        class="nextui-c-dJMBOt nextui-c-dJMBOt-ielLSBX-css"
      >
        <div
          class="nextui-expand-content"
        >
          <div
            aria-labelledby="react-aria8641349695-9"
            class="nextui-c-fMAxGR nextui-collapse-content"
            id="react-aria8641349695-10"
            role="region"
            tabindex="-1"
          >
            content1
          </div>
        </div>
      </div>
    </div>
    <div
      class="nextui-c-hPzDAx nextui-c-huiNHE nextui-c-hPzDAx-eLdNZT-borderWeight-light nextui-c-hPzDAx-jBQhgJ-divider-true nextui-c-hPzDAx-kMkCGX-animated-true nextui-c-hPzDAx-TDdeu-visible-false nextui-collapse nextui-collapse--closed"
      data-state="closed"
      tabindex="-1"
    >
      <div
        aria-controls="react-aria8641349695-12"
        aria-disabled="false"
        aria-expanded="false"
        class="nextui-c-lfcDHB nextui-c-PJLV nextui-c-PJLV-gulvcB-isFocusVisible-false nextui-collapse-view"
        data-state="closed"
        id="react-aria8641349695-11"
        role="button"
        tabindex="0"
      >
        <div
          class="nextui-collapse-title-container"
        >
          <div
            class="nextui-collapse-title-content"
          >
            <h3
              class="nextui-collapse-title"
            >
              title2
            </h3>
          </div>
          <div
            class="nextui-collapse-title-content-right"
          >
            <svg
              class="nextui-c-fUXRSc nextui-collapse-icon"
              fill="none"
              focusable="false"
              height="20"
              role="presentation"
              viewBox="0 0 24 24"
              width="20"
              xmlns="http://www.w3.org/2000/svg"
            >
              <path
                d="M15.5 19l-7-7 7-7"
                stroke-linecap="round"
                stroke-linejoin="round"
                stroke-width="1.5"
              />
            </svg>
          </div>
        </div>
      </div>
      <div
        class="nextui-c-dJMBOt nextui-c-dJMBOt-ielLSBX-css"
      >
        <div
          class="nextui-expand-content"
        >
          <div
            aria-labelledby="react-aria8641349695-11"
            class="nextui-c-fMAxGR nextui-collapse-content"
            id="react-aria8641349695-12"
            role="region"
            tabindex="-1"
          >
            content2
          </div>
        </div>
      </div>
    </div>
  </div>,
>>>>>>> 527b0860
  "_root": LoadedCheerio {
    "0": Document {
      "children": Array [
        <html>
          <head />
          <body />
        </html>,
      ],
      "endIndex": null,
      "next": null,
      "parent": null,
      "prev": null,
      "startIndex": null,
      "type": "root",
      "x-mode": "quirks",
    },
    "_root": [Circular],
    "length": 1,
    "options": Object {
      "decodeEntities": true,
      "xml": false,
    },
  },
  "length": 1,
  "options": Object {
    "decodeEntities": true,
    "xml": false,
  },
}
`;

exports[`Collapse Group should work without accordion 1`] = `
LoadedCheerio {
<<<<<<< HEAD
  "0": Node {
    "attribs": Object {
      "class": "nextui-c-dWWWSv nextui-c-dWWWSv-eaqZHc-borderWeight-light",
    },
    "children": Array [
      Node {
        "attribs": Object {
          "class": "nextui-c-hPzDAx nextui-c-huiNHE nextui-c-hPzDAx-eLdNZT-borderWeight-light nextui-c-hPzDAx-jBQhgJ-divider-true nextui-c-hPzDAx-kMkCGX-animated-true nextui-c-hPzDAx-TDdeu-visible-false nextui-collapse nextui-collapse--closed",
          "data-state": "closed",
          "tabindex": "-1",
        },
        "children": Array [
          Node {
            "attribs": Object {
              "aria-controls": "react-aria6413715347-6",
              "aria-disabled": "false",
              "aria-expanded": "false",
              "class": "nextui-c-lfcDHB nextui-c-PJLV nextui-c-PJLV-gulvcB-isFocusVisible-false nextui-collapse-view",
              "data-state": "closed",
              "id": "react-aria6413715347-5",
              "role": "button",
              "tabindex": "0",
            },
            "children": Array [
              Node {
                "attribs": Object {
                  "class": "nextui-collapse-title-container",
                },
                "children": Array [
                  Node {
                    "attribs": Object {
                      "class": "nextui-collapse-title-content",
                    },
                    "children": Array [
                      Node {
                        "attribs": Object {
                          "class": "nextui-collapse-title",
                        },
                        "children": Array [
                          Node {
                            "data": "title1",
                            "next": null,
                            "parent": [Circular],
                            "prev": null,
                            "type": "text",
                          },
                        ],
                        "name": "h3",
                        "namespace": "http://www.w3.org/1999/xhtml",
                        "next": null,
                        "parent": [Circular],
                        "prev": null,
                        "type": "tag",
                        "x-attribsNamespace": Object {
                          "class": undefined,
                        },
                        "x-attribsPrefix": Object {
                          "class": undefined,
                        },
                      },
                    ],
                    "name": "div",
                    "namespace": "http://www.w3.org/1999/xhtml",
                    "next": Node {
                      "attribs": Object {
                        "class": "nextui-collapse-title-content-right",
                      },
                      "children": Array [
                        Node {
                          "attribs": Object {
                            "class": "nextui-c-fUXRSc nextui-collapse-icon",
                            "fill": "none",
                            "focusable": "false",
                            "height": "20",
                            "role": "presentation",
                            "viewBox": "0 0 24 24",
                            "width": "20",
                            "xmlns": "http://www.w3.org/2000/svg",
                          },
                          "children": Array [
                            Node {
                              "attribs": Object {
                                "d": "M15.5 19l-7-7 7-7",
                                "stroke-linecap": "round",
                                "stroke-linejoin": "round",
                                "stroke-width": "1.5",
                              },
                              "children": Array [],
                              "name": "path",
                              "namespace": "http://www.w3.org/2000/svg",
                              "next": null,
                              "parent": [Circular],
                              "prev": null,
                              "type": "tag",
                              "x-attribsNamespace": Object {
                                "d": undefined,
                                "stroke-linecap": undefined,
                                "stroke-linejoin": undefined,
                                "stroke-width": undefined,
                              },
                              "x-attribsPrefix": Object {
                                "d": undefined,
                                "stroke-linecap": undefined,
                                "stroke-linejoin": undefined,
                                "stroke-width": undefined,
                              },
                            },
                          ],
                          "name": "svg",
                          "namespace": "http://www.w3.org/2000/svg",
                          "next": null,
                          "parent": [Circular],
                          "prev": null,
                          "type": "tag",
                          "x-attribsNamespace": Object {
                            "class": undefined,
                            "fill": undefined,
                            "focusable": undefined,
                            "height": undefined,
                            "role": undefined,
                            "viewBox": undefined,
                            "width": undefined,
                            "xmlns": "http://www.w3.org/2000/xmlns/",
                          },
                          "x-attribsPrefix": Object {
                            "class": undefined,
                            "fill": undefined,
                            "focusable": undefined,
                            "height": undefined,
                            "role": undefined,
                            "viewBox": undefined,
                            "width": undefined,
                            "xmlns": "",
                          },
                        },
                      ],
                      "name": "div",
                      "namespace": "http://www.w3.org/1999/xhtml",
                      "next": null,
                      "parent": [Circular],
                      "prev": [Circular],
                      "type": "tag",
                      "x-attribsNamespace": Object {
                        "class": undefined,
                      },
                      "x-attribsPrefix": Object {
                        "class": undefined,
                      },
                    },
                    "parent": [Circular],
                    "prev": null,
                    "type": "tag",
                    "x-attribsNamespace": Object {
                      "class": undefined,
                    },
                    "x-attribsPrefix": Object {
                      "class": undefined,
                    },
                  },
                  Node {
                    "attribs": Object {
                      "class": "nextui-collapse-title-content-right",
                    },
                    "children": Array [
                      Node {
                        "attribs": Object {
                          "class": "nextui-c-fUXRSc nextui-collapse-icon",
                          "fill": "none",
                          "focusable": "false",
                          "height": "20",
                          "role": "presentation",
                          "viewBox": "0 0 24 24",
                          "width": "20",
                          "xmlns": "http://www.w3.org/2000/svg",
                        },
                        "children": Array [
                          Node {
                            "attribs": Object {
                              "d": "M15.5 19l-7-7 7-7",
                              "stroke-linecap": "round",
                              "stroke-linejoin": "round",
                              "stroke-width": "1.5",
                            },
                            "children": Array [],
                            "name": "path",
                            "namespace": "http://www.w3.org/2000/svg",
                            "next": null,
                            "parent": [Circular],
                            "prev": null,
                            "type": "tag",
                            "x-attribsNamespace": Object {
                              "d": undefined,
                              "stroke-linecap": undefined,
                              "stroke-linejoin": undefined,
                              "stroke-width": undefined,
                            },
                            "x-attribsPrefix": Object {
                              "d": undefined,
                              "stroke-linecap": undefined,
                              "stroke-linejoin": undefined,
                              "stroke-width": undefined,
                            },
                          },
                        ],
                        "name": "svg",
                        "namespace": "http://www.w3.org/2000/svg",
                        "next": null,
                        "parent": [Circular],
                        "prev": null,
                        "type": "tag",
                        "x-attribsNamespace": Object {
                          "class": undefined,
                          "fill": undefined,
                          "focusable": undefined,
                          "height": undefined,
                          "role": undefined,
                          "viewBox": undefined,
                          "width": undefined,
                          "xmlns": "http://www.w3.org/2000/xmlns/",
                        },
                        "x-attribsPrefix": Object {
                          "class": undefined,
                          "fill": undefined,
                          "focusable": undefined,
                          "height": undefined,
                          "role": undefined,
                          "viewBox": undefined,
                          "width": undefined,
                          "xmlns": "",
                        },
                      },
                    ],
                    "name": "div",
                    "namespace": "http://www.w3.org/1999/xhtml",
                    "next": null,
                    "parent": [Circular],
                    "prev": Node {
                      "attribs": Object {
                        "class": "nextui-collapse-title-content",
                      },
                      "children": Array [
                        Node {
                          "attribs": Object {
                            "class": "nextui-collapse-title",
                          },
                          "children": Array [
                            Node {
                              "data": "title1",
                              "next": null,
                              "parent": [Circular],
                              "prev": null,
                              "type": "text",
                            },
                          ],
                          "name": "h3",
                          "namespace": "http://www.w3.org/1999/xhtml",
                          "next": null,
                          "parent": [Circular],
                          "prev": null,
                          "type": "tag",
                          "x-attribsNamespace": Object {
                            "class": undefined,
                          },
                          "x-attribsPrefix": Object {
                            "class": undefined,
                          },
                        },
                      ],
                      "name": "div",
                      "namespace": "http://www.w3.org/1999/xhtml",
                      "next": [Circular],
                      "parent": [Circular],
                      "prev": null,
                      "type": "tag",
                      "x-attribsNamespace": Object {
                        "class": undefined,
                      },
                      "x-attribsPrefix": Object {
                        "class": undefined,
                      },
                    },
                    "type": "tag",
                    "x-attribsNamespace": Object {
                      "class": undefined,
                    },
                    "x-attribsPrefix": Object {
                      "class": undefined,
                    },
                  },
                ],
                "name": "div",
                "namespace": "http://www.w3.org/1999/xhtml",
                "next": null,
                "parent": [Circular],
                "prev": null,
                "type": "tag",
                "x-attribsNamespace": Object {
                  "class": undefined,
                },
                "x-attribsPrefix": Object {
                  "class": undefined,
                },
              },
            ],
            "name": "div",
            "namespace": "http://www.w3.org/1999/xhtml",
            "next": Node {
              "attribs": Object {
                "class": "nextui-c-dJMBOt nextui-c-dJMBOt-ielLSBX-css",
              },
              "children": Array [
                Node {
                  "attribs": Object {
                    "class": "nextui-expand-content",
                  },
                  "children": Array [
                    Node {
                      "attribs": Object {
                        "aria-labelledby": "react-aria6413715347-5",
                        "class": "nextui-c-fMAxGR nextui-collapse-content",
                        "id": "react-aria6413715347-6",
                        "role": "region",
                        "tabindex": "-1",
                      },
                      "children": Array [
                        Node {
                          "data": "content1",
                          "next": null,
                          "parent": [Circular],
                          "prev": null,
                          "type": "text",
                        },
                      ],
                      "name": "div",
                      "namespace": "http://www.w3.org/1999/xhtml",
                      "next": null,
                      "parent": [Circular],
                      "prev": null,
                      "type": "tag",
                      "x-attribsNamespace": Object {
                        "aria-labelledby": undefined,
                        "class": undefined,
                        "id": undefined,
                        "role": undefined,
                        "tabindex": undefined,
                      },
                      "x-attribsPrefix": Object {
                        "aria-labelledby": undefined,
                        "class": undefined,
                        "id": undefined,
                        "role": undefined,
                        "tabindex": undefined,
                      },
                    },
                  ],
                  "name": "div",
                  "namespace": "http://www.w3.org/1999/xhtml",
                  "next": null,
                  "parent": [Circular],
                  "prev": null,
                  "type": "tag",
                  "x-attribsNamespace": Object {
                    "class": undefined,
                  },
                  "x-attribsPrefix": Object {
                    "class": undefined,
                  },
                },
              ],
              "name": "div",
              "namespace": "http://www.w3.org/1999/xhtml",
              "next": null,
              "parent": [Circular],
              "prev": [Circular],
              "type": "tag",
              "x-attribsNamespace": Object {
                "class": undefined,
              },
              "x-attribsPrefix": Object {
                "class": undefined,
              },
            },
            "parent": [Circular],
            "prev": null,
            "type": "tag",
            "x-attribsNamespace": Object {
              "aria-controls": undefined,
              "aria-disabled": undefined,
              "aria-expanded": undefined,
              "class": undefined,
              "data-state": undefined,
              "id": undefined,
              "role": undefined,
              "tabindex": undefined,
            },
            "x-attribsPrefix": Object {
              "aria-controls": undefined,
              "aria-disabled": undefined,
              "aria-expanded": undefined,
              "class": undefined,
              "data-state": undefined,
              "id": undefined,
              "role": undefined,
              "tabindex": undefined,
            },
          },
          Node {
            "attribs": Object {
              "class": "nextui-c-dJMBOt nextui-c-dJMBOt-ielLSBX-css",
            },
            "children": Array [
              Node {
                "attribs": Object {
                  "class": "nextui-expand-content",
                },
                "children": Array [
                  Node {
                    "attribs": Object {
                      "aria-labelledby": "react-aria6413715347-5",
                      "class": "nextui-c-fMAxGR nextui-collapse-content",
                      "id": "react-aria6413715347-6",
                      "role": "region",
                      "tabindex": "-1",
                    },
                    "children": Array [
                      Node {
                        "data": "content1",
                        "next": null,
                        "parent": [Circular],
                        "prev": null,
                        "type": "text",
                      },
                    ],
                    "name": "div",
                    "namespace": "http://www.w3.org/1999/xhtml",
                    "next": null,
                    "parent": [Circular],
                    "prev": null,
                    "type": "tag",
                    "x-attribsNamespace": Object {
                      "aria-labelledby": undefined,
                      "class": undefined,
                      "id": undefined,
                      "role": undefined,
                      "tabindex": undefined,
                    },
                    "x-attribsPrefix": Object {
                      "aria-labelledby": undefined,
                      "class": undefined,
                      "id": undefined,
                      "role": undefined,
                      "tabindex": undefined,
                    },
                  },
                ],
                "name": "div",
                "namespace": "http://www.w3.org/1999/xhtml",
                "next": null,
                "parent": [Circular],
                "prev": null,
                "type": "tag",
                "x-attribsNamespace": Object {
                  "class": undefined,
                },
                "x-attribsPrefix": Object {
                  "class": undefined,
                },
              },
            ],
            "name": "div",
            "namespace": "http://www.w3.org/1999/xhtml",
            "next": null,
            "parent": [Circular],
            "prev": Node {
              "attribs": Object {
                "aria-controls": "react-aria6413715347-6",
                "aria-disabled": "false",
                "aria-expanded": "false",
                "class": "nextui-c-lfcDHB nextui-c-PJLV nextui-c-PJLV-gulvcB-isFocusVisible-false nextui-collapse-view",
                "data-state": "closed",
                "id": "react-aria6413715347-5",
                "role": "button",
                "tabindex": "0",
              },
              "children": Array [
                Node {
                  "attribs": Object {
                    "class": "nextui-collapse-title-container",
                  },
                  "children": Array [
                    Node {
                      "attribs": Object {
                        "class": "nextui-collapse-title-content",
                      },
                      "children": Array [
                        Node {
                          "attribs": Object {
                            "class": "nextui-collapse-title",
                          },
                          "children": Array [
                            Node {
                              "data": "title1",
                              "next": null,
                              "parent": [Circular],
                              "prev": null,
                              "type": "text",
                            },
                          ],
                          "name": "h3",
                          "namespace": "http://www.w3.org/1999/xhtml",
                          "next": null,
                          "parent": [Circular],
                          "prev": null,
                          "type": "tag",
                          "x-attribsNamespace": Object {
                            "class": undefined,
                          },
                          "x-attribsPrefix": Object {
                            "class": undefined,
                          },
                        },
                      ],
                      "name": "div",
                      "namespace": "http://www.w3.org/1999/xhtml",
                      "next": Node {
                        "attribs": Object {
                          "class": "nextui-collapse-title-content-right",
                        },
                        "children": Array [
                          Node {
                            "attribs": Object {
                              "class": "nextui-c-fUXRSc nextui-collapse-icon",
                              "fill": "none",
                              "focusable": "false",
                              "height": "20",
                              "role": "presentation",
                              "viewBox": "0 0 24 24",
                              "width": "20",
                              "xmlns": "http://www.w3.org/2000/svg",
                            },
                            "children": Array [
                              Node {
                                "attribs": Object {
                                  "d": "M15.5 19l-7-7 7-7",
                                  "stroke-linecap": "round",
                                  "stroke-linejoin": "round",
                                  "stroke-width": "1.5",
                                },
                                "children": Array [],
                                "name": "path",
                                "namespace": "http://www.w3.org/2000/svg",
                                "next": null,
                                "parent": [Circular],
                                "prev": null,
                                "type": "tag",
                                "x-attribsNamespace": Object {
                                  "d": undefined,
                                  "stroke-linecap": undefined,
                                  "stroke-linejoin": undefined,
                                  "stroke-width": undefined,
                                },
                                "x-attribsPrefix": Object {
                                  "d": undefined,
                                  "stroke-linecap": undefined,
                                  "stroke-linejoin": undefined,
                                  "stroke-width": undefined,
                                },
                              },
                            ],
                            "name": "svg",
                            "namespace": "http://www.w3.org/2000/svg",
                            "next": null,
                            "parent": [Circular],
                            "prev": null,
                            "type": "tag",
                            "x-attribsNamespace": Object {
                              "class": undefined,
                              "fill": undefined,
                              "focusable": undefined,
                              "height": undefined,
                              "role": undefined,
                              "viewBox": undefined,
                              "width": undefined,
                              "xmlns": "http://www.w3.org/2000/xmlns/",
                            },
                            "x-attribsPrefix": Object {
                              "class": undefined,
                              "fill": undefined,
                              "focusable": undefined,
                              "height": undefined,
                              "role": undefined,
                              "viewBox": undefined,
                              "width": undefined,
                              "xmlns": "",
                            },
                          },
                        ],
                        "name": "div",
                        "namespace": "http://www.w3.org/1999/xhtml",
                        "next": null,
                        "parent": [Circular],
                        "prev": [Circular],
                        "type": "tag",
                        "x-attribsNamespace": Object {
                          "class": undefined,
                        },
                        "x-attribsPrefix": Object {
                          "class": undefined,
                        },
                      },
                      "parent": [Circular],
                      "prev": null,
                      "type": "tag",
                      "x-attribsNamespace": Object {
                        "class": undefined,
                      },
                      "x-attribsPrefix": Object {
                        "class": undefined,
                      },
                    },
                    Node {
                      "attribs": Object {
                        "class": "nextui-collapse-title-content-right",
                      },
                      "children": Array [
                        Node {
                          "attribs": Object {
                            "class": "nextui-c-fUXRSc nextui-collapse-icon",
                            "fill": "none",
                            "focusable": "false",
                            "height": "20",
                            "role": "presentation",
                            "viewBox": "0 0 24 24",
                            "width": "20",
                            "xmlns": "http://www.w3.org/2000/svg",
                          },
                          "children": Array [
                            Node {
                              "attribs": Object {
                                "d": "M15.5 19l-7-7 7-7",
                                "stroke-linecap": "round",
                                "stroke-linejoin": "round",
                                "stroke-width": "1.5",
                              },
                              "children": Array [],
                              "name": "path",
                              "namespace": "http://www.w3.org/2000/svg",
                              "next": null,
                              "parent": [Circular],
                              "prev": null,
                              "type": "tag",
                              "x-attribsNamespace": Object {
                                "d": undefined,
                                "stroke-linecap": undefined,
                                "stroke-linejoin": undefined,
                                "stroke-width": undefined,
                              },
                              "x-attribsPrefix": Object {
                                "d": undefined,
                                "stroke-linecap": undefined,
                                "stroke-linejoin": undefined,
                                "stroke-width": undefined,
                              },
                            },
                          ],
                          "name": "svg",
                          "namespace": "http://www.w3.org/2000/svg",
                          "next": null,
                          "parent": [Circular],
                          "prev": null,
                          "type": "tag",
                          "x-attribsNamespace": Object {
                            "class": undefined,
                            "fill": undefined,
                            "focusable": undefined,
                            "height": undefined,
                            "role": undefined,
                            "viewBox": undefined,
                            "width": undefined,
                            "xmlns": "http://www.w3.org/2000/xmlns/",
                          },
                          "x-attribsPrefix": Object {
                            "class": undefined,
                            "fill": undefined,
                            "focusable": undefined,
                            "height": undefined,
                            "role": undefined,
                            "viewBox": undefined,
                            "width": undefined,
                            "xmlns": "",
                          },
                        },
                      ],
                      "name": "div",
                      "namespace": "http://www.w3.org/1999/xhtml",
                      "next": null,
                      "parent": [Circular],
                      "prev": Node {
                        "attribs": Object {
                          "class": "nextui-collapse-title-content",
                        },
                        "children": Array [
                          Node {
                            "attribs": Object {
                              "class": "nextui-collapse-title",
                            },
                            "children": Array [
                              Node {
                                "data": "title1",
                                "next": null,
                                "parent": [Circular],
                                "prev": null,
                                "type": "text",
                              },
                            ],
                            "name": "h3",
                            "namespace": "http://www.w3.org/1999/xhtml",
                            "next": null,
                            "parent": [Circular],
                            "prev": null,
                            "type": "tag",
                            "x-attribsNamespace": Object {
                              "class": undefined,
                            },
                            "x-attribsPrefix": Object {
                              "class": undefined,
                            },
                          },
                        ],
                        "name": "div",
                        "namespace": "http://www.w3.org/1999/xhtml",
                        "next": [Circular],
                        "parent": [Circular],
                        "prev": null,
                        "type": "tag",
                        "x-attribsNamespace": Object {
                          "class": undefined,
                        },
                        "x-attribsPrefix": Object {
                          "class": undefined,
                        },
                      },
                      "type": "tag",
                      "x-attribsNamespace": Object {
                        "class": undefined,
                      },
                      "x-attribsPrefix": Object {
                        "class": undefined,
                      },
                    },
                  ],
                  "name": "div",
                  "namespace": "http://www.w3.org/1999/xhtml",
                  "next": null,
                  "parent": [Circular],
                  "prev": null,
                  "type": "tag",
                  "x-attribsNamespace": Object {
                    "class": undefined,
                  },
                  "x-attribsPrefix": Object {
                    "class": undefined,
                  },
                },
              ],
              "name": "div",
              "namespace": "http://www.w3.org/1999/xhtml",
              "next": [Circular],
              "parent": [Circular],
              "prev": null,
              "type": "tag",
              "x-attribsNamespace": Object {
                "aria-controls": undefined,
                "aria-disabled": undefined,
                "aria-expanded": undefined,
                "class": undefined,
                "data-state": undefined,
                "id": undefined,
                "role": undefined,
                "tabindex": undefined,
              },
              "x-attribsPrefix": Object {
                "aria-controls": undefined,
                "aria-disabled": undefined,
                "aria-expanded": undefined,
                "class": undefined,
                "data-state": undefined,
                "id": undefined,
                "role": undefined,
                "tabindex": undefined,
              },
            },
            "type": "tag",
            "x-attribsNamespace": Object {
              "class": undefined,
            },
            "x-attribsPrefix": Object {
              "class": undefined,
            },
          },
        ],
        "name": "div",
        "namespace": "http://www.w3.org/1999/xhtml",
        "next": Node {
          "attribs": Object {
            "class": "nextui-c-hPzDAx nextui-c-huiNHE nextui-c-hPzDAx-eLdNZT-borderWeight-light nextui-c-hPzDAx-jBQhgJ-divider-true nextui-c-hPzDAx-kMkCGX-animated-true nextui-c-hPzDAx-TDdeu-visible-false nextui-collapse nextui-collapse--closed",
            "data-state": "closed",
            "tabindex": "-1",
          },
          "children": Array [
            Node {
              "attribs": Object {
                "aria-controls": "react-aria6413715347-8",
                "aria-disabled": "false",
                "aria-expanded": "false",
                "class": "nextui-c-lfcDHB nextui-c-PJLV nextui-c-PJLV-gulvcB-isFocusVisible-false nextui-collapse-view",
                "data-state": "closed",
                "id": "react-aria6413715347-7",
                "role": "button",
                "tabindex": "0",
              },
              "children": Array [
                Node {
                  "attribs": Object {
                    "class": "nextui-collapse-title-container",
                  },
                  "children": Array [
                    Node {
                      "attribs": Object {
                        "class": "nextui-collapse-title-content",
                      },
                      "children": Array [
                        Node {
                          "attribs": Object {
                            "class": "nextui-collapse-title",
                          },
                          "children": Array [
                            Node {
                              "data": "title2",
                              "next": null,
                              "parent": [Circular],
                              "prev": null,
                              "type": "text",
                            },
                          ],
                          "name": "h3",
                          "namespace": "http://www.w3.org/1999/xhtml",
                          "next": null,
                          "parent": [Circular],
                          "prev": null,
                          "type": "tag",
                          "x-attribsNamespace": Object {
                            "class": undefined,
                          },
                          "x-attribsPrefix": Object {
                            "class": undefined,
                          },
                        },
                      ],
                      "name": "div",
                      "namespace": "http://www.w3.org/1999/xhtml",
                      "next": Node {
                        "attribs": Object {
                          "class": "nextui-collapse-title-content-right",
                        },
                        "children": Array [
                          Node {
                            "attribs": Object {
                              "class": "nextui-c-fUXRSc nextui-collapse-icon",
                              "fill": "none",
                              "focusable": "false",
                              "height": "20",
                              "role": "presentation",
                              "viewBox": "0 0 24 24",
                              "width": "20",
                              "xmlns": "http://www.w3.org/2000/svg",
                            },
                            "children": Array [
                              Node {
                                "attribs": Object {
                                  "d": "M15.5 19l-7-7 7-7",
                                  "stroke-linecap": "round",
                                  "stroke-linejoin": "round",
                                  "stroke-width": "1.5",
                                },
                                "children": Array [],
                                "name": "path",
                                "namespace": "http://www.w3.org/2000/svg",
                                "next": null,
                                "parent": [Circular],
                                "prev": null,
                                "type": "tag",
                                "x-attribsNamespace": Object {
                                  "d": undefined,
                                  "stroke-linecap": undefined,
                                  "stroke-linejoin": undefined,
                                  "stroke-width": undefined,
                                },
                                "x-attribsPrefix": Object {
                                  "d": undefined,
                                  "stroke-linecap": undefined,
                                  "stroke-linejoin": undefined,
                                  "stroke-width": undefined,
                                },
                              },
                            ],
                            "name": "svg",
                            "namespace": "http://www.w3.org/2000/svg",
                            "next": null,
                            "parent": [Circular],
                            "prev": null,
                            "type": "tag",
                            "x-attribsNamespace": Object {
                              "class": undefined,
                              "fill": undefined,
                              "focusable": undefined,
                              "height": undefined,
                              "role": undefined,
                              "viewBox": undefined,
                              "width": undefined,
                              "xmlns": "http://www.w3.org/2000/xmlns/",
                            },
                            "x-attribsPrefix": Object {
                              "class": undefined,
                              "fill": undefined,
                              "focusable": undefined,
                              "height": undefined,
                              "role": undefined,
                              "viewBox": undefined,
                              "width": undefined,
                              "xmlns": "",
                            },
                          },
                        ],
                        "name": "div",
                        "namespace": "http://www.w3.org/1999/xhtml",
                        "next": null,
                        "parent": [Circular],
                        "prev": [Circular],
                        "type": "tag",
                        "x-attribsNamespace": Object {
                          "class": undefined,
                        },
                        "x-attribsPrefix": Object {
                          "class": undefined,
                        },
                      },
                      "parent": [Circular],
                      "prev": null,
                      "type": "tag",
                      "x-attribsNamespace": Object {
                        "class": undefined,
                      },
                      "x-attribsPrefix": Object {
                        "class": undefined,
                      },
                    },
                    Node {
                      "attribs": Object {
                        "class": "nextui-collapse-title-content-right",
                      },
                      "children": Array [
                        Node {
                          "attribs": Object {
                            "class": "nextui-c-fUXRSc nextui-collapse-icon",
                            "fill": "none",
                            "focusable": "false",
                            "height": "20",
                            "role": "presentation",
                            "viewBox": "0 0 24 24",
                            "width": "20",
                            "xmlns": "http://www.w3.org/2000/svg",
                          },
                          "children": Array [
                            Node {
                              "attribs": Object {
                                "d": "M15.5 19l-7-7 7-7",
                                "stroke-linecap": "round",
                                "stroke-linejoin": "round",
                                "stroke-width": "1.5",
                              },
                              "children": Array [],
                              "name": "path",
                              "namespace": "http://www.w3.org/2000/svg",
                              "next": null,
                              "parent": [Circular],
                              "prev": null,
                              "type": "tag",
                              "x-attribsNamespace": Object {
                                "d": undefined,
                                "stroke-linecap": undefined,
                                "stroke-linejoin": undefined,
                                "stroke-width": undefined,
                              },
                              "x-attribsPrefix": Object {
                                "d": undefined,
                                "stroke-linecap": undefined,
                                "stroke-linejoin": undefined,
                                "stroke-width": undefined,
                              },
                            },
                          ],
                          "name": "svg",
                          "namespace": "http://www.w3.org/2000/svg",
                          "next": null,
                          "parent": [Circular],
                          "prev": null,
                          "type": "tag",
                          "x-attribsNamespace": Object {
                            "class": undefined,
                            "fill": undefined,
                            "focusable": undefined,
                            "height": undefined,
                            "role": undefined,
                            "viewBox": undefined,
                            "width": undefined,
                            "xmlns": "http://www.w3.org/2000/xmlns/",
                          },
                          "x-attribsPrefix": Object {
                            "class": undefined,
                            "fill": undefined,
                            "focusable": undefined,
                            "height": undefined,
                            "role": undefined,
                            "viewBox": undefined,
                            "width": undefined,
                            "xmlns": "",
                          },
                        },
                      ],
                      "name": "div",
                      "namespace": "http://www.w3.org/1999/xhtml",
                      "next": null,
                      "parent": [Circular],
                      "prev": Node {
                        "attribs": Object {
                          "class": "nextui-collapse-title-content",
                        },
                        "children": Array [
                          Node {
                            "attribs": Object {
                              "class": "nextui-collapse-title",
                            },
                            "children": Array [
                              Node {
                                "data": "title2",
                                "next": null,
                                "parent": [Circular],
                                "prev": null,
                                "type": "text",
                              },
                            ],
                            "name": "h3",
                            "namespace": "http://www.w3.org/1999/xhtml",
                            "next": null,
                            "parent": [Circular],
                            "prev": null,
                            "type": "tag",
                            "x-attribsNamespace": Object {
                              "class": undefined,
                            },
                            "x-attribsPrefix": Object {
                              "class": undefined,
                            },
                          },
                        ],
                        "name": "div",
                        "namespace": "http://www.w3.org/1999/xhtml",
                        "next": [Circular],
                        "parent": [Circular],
                        "prev": null,
                        "type": "tag",
                        "x-attribsNamespace": Object {
                          "class": undefined,
                        },
                        "x-attribsPrefix": Object {
                          "class": undefined,
                        },
                      },
                      "type": "tag",
                      "x-attribsNamespace": Object {
                        "class": undefined,
                      },
                      "x-attribsPrefix": Object {
                        "class": undefined,
                      },
                    },
                  ],
                  "name": "div",
                  "namespace": "http://www.w3.org/1999/xhtml",
                  "next": null,
                  "parent": [Circular],
                  "prev": null,
                  "type": "tag",
                  "x-attribsNamespace": Object {
                    "class": undefined,
                  },
                  "x-attribsPrefix": Object {
                    "class": undefined,
                  },
                },
              ],
              "name": "div",
              "namespace": "http://www.w3.org/1999/xhtml",
              "next": Node {
                "attribs": Object {
                  "class": "nextui-c-dJMBOt nextui-c-dJMBOt-ielLSBX-css",
                },
                "children": Array [
                  Node {
                    "attribs": Object {
                      "class": "nextui-expand-content",
                    },
                    "children": Array [
                      Node {
                        "attribs": Object {
                          "aria-labelledby": "react-aria6413715347-7",
                          "class": "nextui-c-fMAxGR nextui-collapse-content",
                          "id": "react-aria6413715347-8",
                          "role": "region",
                          "tabindex": "-1",
                        },
                        "children": Array [
                          Node {
                            "data": "content2",
                            "next": null,
                            "parent": [Circular],
                            "prev": null,
                            "type": "text",
                          },
                        ],
                        "name": "div",
                        "namespace": "http://www.w3.org/1999/xhtml",
                        "next": null,
                        "parent": [Circular],
                        "prev": null,
                        "type": "tag",
                        "x-attribsNamespace": Object {
                          "aria-labelledby": undefined,
                          "class": undefined,
                          "id": undefined,
                          "role": undefined,
                          "tabindex": undefined,
                        },
                        "x-attribsPrefix": Object {
                          "aria-labelledby": undefined,
                          "class": undefined,
                          "id": undefined,
                          "role": undefined,
                          "tabindex": undefined,
                        },
                      },
                    ],
                    "name": "div",
                    "namespace": "http://www.w3.org/1999/xhtml",
                    "next": null,
                    "parent": [Circular],
                    "prev": null,
                    "type": "tag",
                    "x-attribsNamespace": Object {
                      "class": undefined,
                    },
                    "x-attribsPrefix": Object {
                      "class": undefined,
                    },
                  },
                ],
                "name": "div",
                "namespace": "http://www.w3.org/1999/xhtml",
                "next": null,
                "parent": [Circular],
                "prev": [Circular],
                "type": "tag",
                "x-attribsNamespace": Object {
                  "class": undefined,
                },
                "x-attribsPrefix": Object {
                  "class": undefined,
                },
              },
              "parent": [Circular],
              "prev": null,
              "type": "tag",
              "x-attribsNamespace": Object {
                "aria-controls": undefined,
                "aria-disabled": undefined,
                "aria-expanded": undefined,
                "class": undefined,
                "data-state": undefined,
                "id": undefined,
                "role": undefined,
                "tabindex": undefined,
              },
              "x-attribsPrefix": Object {
                "aria-controls": undefined,
                "aria-disabled": undefined,
                "aria-expanded": undefined,
                "class": undefined,
                "data-state": undefined,
                "id": undefined,
                "role": undefined,
                "tabindex": undefined,
              },
            },
            Node {
              "attribs": Object {
                "class": "nextui-c-dJMBOt nextui-c-dJMBOt-ielLSBX-css",
              },
              "children": Array [
                Node {
                  "attribs": Object {
                    "class": "nextui-expand-content",
                  },
                  "children": Array [
                    Node {
                      "attribs": Object {
                        "aria-labelledby": "react-aria6413715347-7",
                        "class": "nextui-c-fMAxGR nextui-collapse-content",
                        "id": "react-aria6413715347-8",
                        "role": "region",
                        "tabindex": "-1",
                      },
                      "children": Array [
                        Node {
                          "data": "content2",
                          "next": null,
                          "parent": [Circular],
                          "prev": null,
                          "type": "text",
                        },
                      ],
                      "name": "div",
                      "namespace": "http://www.w3.org/1999/xhtml",
                      "next": null,
                      "parent": [Circular],
                      "prev": null,
                      "type": "tag",
                      "x-attribsNamespace": Object {
                        "aria-labelledby": undefined,
                        "class": undefined,
                        "id": undefined,
                        "role": undefined,
                        "tabindex": undefined,
                      },
                      "x-attribsPrefix": Object {
                        "aria-labelledby": undefined,
                        "class": undefined,
                        "id": undefined,
                        "role": undefined,
                        "tabindex": undefined,
                      },
                    },
                  ],
                  "name": "div",
                  "namespace": "http://www.w3.org/1999/xhtml",
                  "next": null,
                  "parent": [Circular],
                  "prev": null,
                  "type": "tag",
                  "x-attribsNamespace": Object {
                    "class": undefined,
                  },
                  "x-attribsPrefix": Object {
                    "class": undefined,
                  },
                },
              ],
              "name": "div",
              "namespace": "http://www.w3.org/1999/xhtml",
              "next": null,
              "parent": [Circular],
              "prev": Node {
                "attribs": Object {
                  "aria-controls": "react-aria6413715347-8",
                  "aria-disabled": "false",
                  "aria-expanded": "false",
                  "class": "nextui-c-lfcDHB nextui-c-PJLV nextui-c-PJLV-gulvcB-isFocusVisible-false nextui-collapse-view",
                  "data-state": "closed",
                  "id": "react-aria6413715347-7",
                  "role": "button",
                  "tabindex": "0",
                },
                "children": Array [
                  Node {
                    "attribs": Object {
                      "class": "nextui-collapse-title-container",
                    },
                    "children": Array [
                      Node {
                        "attribs": Object {
                          "class": "nextui-collapse-title-content",
                        },
                        "children": Array [
                          Node {
                            "attribs": Object {
                              "class": "nextui-collapse-title",
                            },
                            "children": Array [
                              Node {
                                "data": "title2",
                                "next": null,
                                "parent": [Circular],
                                "prev": null,
                                "type": "text",
                              },
                            ],
                            "name": "h3",
                            "namespace": "http://www.w3.org/1999/xhtml",
                            "next": null,
                            "parent": [Circular],
                            "prev": null,
                            "type": "tag",
                            "x-attribsNamespace": Object {
                              "class": undefined,
                            },
                            "x-attribsPrefix": Object {
                              "class": undefined,
                            },
                          },
                        ],
                        "name": "div",
                        "namespace": "http://www.w3.org/1999/xhtml",
                        "next": Node {
                          "attribs": Object {
                            "class": "nextui-collapse-title-content-right",
                          },
                          "children": Array [
                            Node {
                              "attribs": Object {
                                "class": "nextui-c-fUXRSc nextui-collapse-icon",
                                "fill": "none",
                                "focusable": "false",
                                "height": "20",
                                "role": "presentation",
                                "viewBox": "0 0 24 24",
                                "width": "20",
                                "xmlns": "http://www.w3.org/2000/svg",
                              },
                              "children": Array [
                                Node {
                                  "attribs": Object {
                                    "d": "M15.5 19l-7-7 7-7",
                                    "stroke-linecap": "round",
                                    "stroke-linejoin": "round",
                                    "stroke-width": "1.5",
                                  },
                                  "children": Array [],
                                  "name": "path",
                                  "namespace": "http://www.w3.org/2000/svg",
                                  "next": null,
                                  "parent": [Circular],
                                  "prev": null,
                                  "type": "tag",
                                  "x-attribsNamespace": Object {
                                    "d": undefined,
                                    "stroke-linecap": undefined,
                                    "stroke-linejoin": undefined,
                                    "stroke-width": undefined,
                                  },
                                  "x-attribsPrefix": Object {
                                    "d": undefined,
                                    "stroke-linecap": undefined,
                                    "stroke-linejoin": undefined,
                                    "stroke-width": undefined,
                                  },
                                },
                              ],
                              "name": "svg",
                              "namespace": "http://www.w3.org/2000/svg",
                              "next": null,
                              "parent": [Circular],
                              "prev": null,
                              "type": "tag",
                              "x-attribsNamespace": Object {
                                "class": undefined,
                                "fill": undefined,
                                "focusable": undefined,
                                "height": undefined,
                                "role": undefined,
                                "viewBox": undefined,
                                "width": undefined,
                                "xmlns": "http://www.w3.org/2000/xmlns/",
                              },
                              "x-attribsPrefix": Object {
                                "class": undefined,
                                "fill": undefined,
                                "focusable": undefined,
                                "height": undefined,
                                "role": undefined,
                                "viewBox": undefined,
                                "width": undefined,
                                "xmlns": "",
                              },
                            },
                          ],
                          "name": "div",
                          "namespace": "http://www.w3.org/1999/xhtml",
                          "next": null,
                          "parent": [Circular],
                          "prev": [Circular],
                          "type": "tag",
                          "x-attribsNamespace": Object {
                            "class": undefined,
                          },
                          "x-attribsPrefix": Object {
                            "class": undefined,
                          },
                        },
                        "parent": [Circular],
                        "prev": null,
                        "type": "tag",
                        "x-attribsNamespace": Object {
                          "class": undefined,
                        },
                        "x-attribsPrefix": Object {
                          "class": undefined,
                        },
                      },
                      Node {
                        "attribs": Object {
                          "class": "nextui-collapse-title-content-right",
                        },
                        "children": Array [
                          Node {
                            "attribs": Object {
                              "class": "nextui-c-fUXRSc nextui-collapse-icon",
                              "fill": "none",
                              "focusable": "false",
                              "height": "20",
                              "role": "presentation",
                              "viewBox": "0 0 24 24",
                              "width": "20",
                              "xmlns": "http://www.w3.org/2000/svg",
                            },
                            "children": Array [
                              Node {
                                "attribs": Object {
                                  "d": "M15.5 19l-7-7 7-7",
                                  "stroke-linecap": "round",
                                  "stroke-linejoin": "round",
                                  "stroke-width": "1.5",
                                },
                                "children": Array [],
                                "name": "path",
                                "namespace": "http://www.w3.org/2000/svg",
                                "next": null,
                                "parent": [Circular],
                                "prev": null,
                                "type": "tag",
                                "x-attribsNamespace": Object {
                                  "d": undefined,
                                  "stroke-linecap": undefined,
                                  "stroke-linejoin": undefined,
                                  "stroke-width": undefined,
                                },
                                "x-attribsPrefix": Object {
                                  "d": undefined,
                                  "stroke-linecap": undefined,
                                  "stroke-linejoin": undefined,
                                  "stroke-width": undefined,
                                },
                              },
                            ],
                            "name": "svg",
                            "namespace": "http://www.w3.org/2000/svg",
                            "next": null,
                            "parent": [Circular],
                            "prev": null,
                            "type": "tag",
                            "x-attribsNamespace": Object {
                              "class": undefined,
                              "fill": undefined,
                              "focusable": undefined,
                              "height": undefined,
                              "role": undefined,
                              "viewBox": undefined,
                              "width": undefined,
                              "xmlns": "http://www.w3.org/2000/xmlns/",
                            },
                            "x-attribsPrefix": Object {
                              "class": undefined,
                              "fill": undefined,
                              "focusable": undefined,
                              "height": undefined,
                              "role": undefined,
                              "viewBox": undefined,
                              "width": undefined,
                              "xmlns": "",
                            },
                          },
                        ],
                        "name": "div",
                        "namespace": "http://www.w3.org/1999/xhtml",
                        "next": null,
                        "parent": [Circular],
                        "prev": Node {
                          "attribs": Object {
                            "class": "nextui-collapse-title-content",
                          },
                          "children": Array [
                            Node {
                              "attribs": Object {
                                "class": "nextui-collapse-title",
                              },
                              "children": Array [
                                Node {
                                  "data": "title2",
                                  "next": null,
                                  "parent": [Circular],
                                  "prev": null,
                                  "type": "text",
                                },
                              ],
                              "name": "h3",
                              "namespace": "http://www.w3.org/1999/xhtml",
                              "next": null,
                              "parent": [Circular],
                              "prev": null,
                              "type": "tag",
                              "x-attribsNamespace": Object {
                                "class": undefined,
                              },
                              "x-attribsPrefix": Object {
                                "class": undefined,
                              },
                            },
                          ],
                          "name": "div",
                          "namespace": "http://www.w3.org/1999/xhtml",
                          "next": [Circular],
                          "parent": [Circular],
                          "prev": null,
                          "type": "tag",
                          "x-attribsNamespace": Object {
                            "class": undefined,
                          },
                          "x-attribsPrefix": Object {
                            "class": undefined,
                          },
                        },
                        "type": "tag",
                        "x-attribsNamespace": Object {
                          "class": undefined,
                        },
                        "x-attribsPrefix": Object {
                          "class": undefined,
                        },
                      },
                    ],
                    "name": "div",
                    "namespace": "http://www.w3.org/1999/xhtml",
                    "next": null,
                    "parent": [Circular],
                    "prev": null,
                    "type": "tag",
                    "x-attribsNamespace": Object {
                      "class": undefined,
                    },
                    "x-attribsPrefix": Object {
                      "class": undefined,
                    },
                  },
                ],
                "name": "div",
                "namespace": "http://www.w3.org/1999/xhtml",
                "next": [Circular],
                "parent": [Circular],
                "prev": null,
                "type": "tag",
                "x-attribsNamespace": Object {
                  "aria-controls": undefined,
                  "aria-disabled": undefined,
                  "aria-expanded": undefined,
                  "class": undefined,
                  "data-state": undefined,
                  "id": undefined,
                  "role": undefined,
                  "tabindex": undefined,
                },
                "x-attribsPrefix": Object {
                  "aria-controls": undefined,
                  "aria-disabled": undefined,
                  "aria-expanded": undefined,
                  "class": undefined,
                  "data-state": undefined,
                  "id": undefined,
                  "role": undefined,
                  "tabindex": undefined,
                },
              },
              "type": "tag",
              "x-attribsNamespace": Object {
                "class": undefined,
              },
              "x-attribsPrefix": Object {
                "class": undefined,
              },
            },
          ],
          "name": "div",
          "namespace": "http://www.w3.org/1999/xhtml",
          "next": null,
          "parent": [Circular],
          "prev": [Circular],
          "type": "tag",
          "x-attribsNamespace": Object {
            "class": undefined,
            "data-state": undefined,
            "tabindex": undefined,
          },
          "x-attribsPrefix": Object {
            "class": undefined,
            "data-state": undefined,
            "tabindex": undefined,
          },
        },
        "parent": [Circular],
        "prev": null,
        "type": "tag",
        "x-attribsNamespace": Object {
          "class": undefined,
          "data-state": undefined,
          "tabindex": undefined,
        },
        "x-attribsPrefix": Object {
          "class": undefined,
          "data-state": undefined,
          "tabindex": undefined,
        },
      },
      Node {
        "attribs": Object {
          "class": "nextui-c-hPzDAx nextui-c-huiNHE nextui-c-hPzDAx-eLdNZT-borderWeight-light nextui-c-hPzDAx-jBQhgJ-divider-true nextui-c-hPzDAx-kMkCGX-animated-true nextui-c-hPzDAx-TDdeu-visible-false nextui-collapse nextui-collapse--closed",
          "data-state": "closed",
          "tabindex": "-1",
        },
        "children": Array [
          Node {
            "attribs": Object {
              "aria-controls": "react-aria6413715347-8",
              "aria-disabled": "false",
              "aria-expanded": "false",
              "class": "nextui-c-lfcDHB nextui-c-PJLV nextui-c-PJLV-gulvcB-isFocusVisible-false nextui-collapse-view",
              "data-state": "closed",
              "id": "react-aria6413715347-7",
              "role": "button",
              "tabindex": "0",
            },
            "children": Array [
              Node {
                "attribs": Object {
                  "class": "nextui-collapse-title-container",
                },
                "children": Array [
                  Node {
                    "attribs": Object {
                      "class": "nextui-collapse-title-content",
                    },
                    "children": Array [
                      Node {
                        "attribs": Object {
                          "class": "nextui-collapse-title",
                        },
                        "children": Array [
                          Node {
                            "data": "title2",
                            "next": null,
                            "parent": [Circular],
                            "prev": null,
                            "type": "text",
                          },
                        ],
                        "name": "h3",
                        "namespace": "http://www.w3.org/1999/xhtml",
                        "next": null,
                        "parent": [Circular],
                        "prev": null,
                        "type": "tag",
                        "x-attribsNamespace": Object {
                          "class": undefined,
                        },
                        "x-attribsPrefix": Object {
                          "class": undefined,
                        },
                      },
                    ],
                    "name": "div",
                    "namespace": "http://www.w3.org/1999/xhtml",
                    "next": Node {
                      "attribs": Object {
                        "class": "nextui-collapse-title-content-right",
                      },
                      "children": Array [
                        Node {
                          "attribs": Object {
                            "class": "nextui-c-fUXRSc nextui-collapse-icon",
                            "fill": "none",
                            "focusable": "false",
                            "height": "20",
                            "role": "presentation",
                            "viewBox": "0 0 24 24",
                            "width": "20",
                            "xmlns": "http://www.w3.org/2000/svg",
                          },
                          "children": Array [
                            Node {
                              "attribs": Object {
                                "d": "M15.5 19l-7-7 7-7",
                                "stroke-linecap": "round",
                                "stroke-linejoin": "round",
                                "stroke-width": "1.5",
                              },
                              "children": Array [],
                              "name": "path",
                              "namespace": "http://www.w3.org/2000/svg",
                              "next": null,
                              "parent": [Circular],
                              "prev": null,
                              "type": "tag",
                              "x-attribsNamespace": Object {
                                "d": undefined,
                                "stroke-linecap": undefined,
                                "stroke-linejoin": undefined,
                                "stroke-width": undefined,
                              },
                              "x-attribsPrefix": Object {
                                "d": undefined,
                                "stroke-linecap": undefined,
                                "stroke-linejoin": undefined,
                                "stroke-width": undefined,
                              },
                            },
                          ],
                          "name": "svg",
                          "namespace": "http://www.w3.org/2000/svg",
                          "next": null,
                          "parent": [Circular],
                          "prev": null,
                          "type": "tag",
                          "x-attribsNamespace": Object {
                            "class": undefined,
                            "fill": undefined,
                            "focusable": undefined,
                            "height": undefined,
                            "role": undefined,
                            "viewBox": undefined,
                            "width": undefined,
                            "xmlns": "http://www.w3.org/2000/xmlns/",
                          },
                          "x-attribsPrefix": Object {
                            "class": undefined,
                            "fill": undefined,
                            "focusable": undefined,
                            "height": undefined,
                            "role": undefined,
                            "viewBox": undefined,
                            "width": undefined,
                            "xmlns": "",
                          },
                        },
                      ],
                      "name": "div",
                      "namespace": "http://www.w3.org/1999/xhtml",
                      "next": null,
                      "parent": [Circular],
                      "prev": [Circular],
                      "type": "tag",
                      "x-attribsNamespace": Object {
                        "class": undefined,
                      },
                      "x-attribsPrefix": Object {
                        "class": undefined,
                      },
                    },
                    "parent": [Circular],
                    "prev": null,
                    "type": "tag",
                    "x-attribsNamespace": Object {
                      "class": undefined,
                    },
                    "x-attribsPrefix": Object {
                      "class": undefined,
                    },
                  },
                  Node {
                    "attribs": Object {
                      "class": "nextui-collapse-title-content-right",
                    },
                    "children": Array [
                      Node {
                        "attribs": Object {
                          "class": "nextui-c-fUXRSc nextui-collapse-icon",
                          "fill": "none",
                          "focusable": "false",
                          "height": "20",
                          "role": "presentation",
                          "viewBox": "0 0 24 24",
                          "width": "20",
                          "xmlns": "http://www.w3.org/2000/svg",
                        },
                        "children": Array [
                          Node {
                            "attribs": Object {
                              "d": "M15.5 19l-7-7 7-7",
                              "stroke-linecap": "round",
                              "stroke-linejoin": "round",
                              "stroke-width": "1.5",
                            },
                            "children": Array [],
                            "name": "path",
                            "namespace": "http://www.w3.org/2000/svg",
                            "next": null,
                            "parent": [Circular],
                            "prev": null,
                            "type": "tag",
                            "x-attribsNamespace": Object {
                              "d": undefined,
                              "stroke-linecap": undefined,
                              "stroke-linejoin": undefined,
                              "stroke-width": undefined,
                            },
                            "x-attribsPrefix": Object {
                              "d": undefined,
                              "stroke-linecap": undefined,
                              "stroke-linejoin": undefined,
                              "stroke-width": undefined,
                            },
                          },
                        ],
                        "name": "svg",
                        "namespace": "http://www.w3.org/2000/svg",
                        "next": null,
                        "parent": [Circular],
                        "prev": null,
                        "type": "tag",
                        "x-attribsNamespace": Object {
                          "class": undefined,
                          "fill": undefined,
                          "focusable": undefined,
                          "height": undefined,
                          "role": undefined,
                          "viewBox": undefined,
                          "width": undefined,
                          "xmlns": "http://www.w3.org/2000/xmlns/",
                        },
                        "x-attribsPrefix": Object {
                          "class": undefined,
                          "fill": undefined,
                          "focusable": undefined,
                          "height": undefined,
                          "role": undefined,
                          "viewBox": undefined,
                          "width": undefined,
                          "xmlns": "",
                        },
                      },
                    ],
                    "name": "div",
                    "namespace": "http://www.w3.org/1999/xhtml",
                    "next": null,
                    "parent": [Circular],
                    "prev": Node {
                      "attribs": Object {
                        "class": "nextui-collapse-title-content",
                      },
                      "children": Array [
                        Node {
                          "attribs": Object {
                            "class": "nextui-collapse-title",
                          },
                          "children": Array [
                            Node {
                              "data": "title2",
                              "next": null,
                              "parent": [Circular],
                              "prev": null,
                              "type": "text",
                            },
                          ],
                          "name": "h3",
                          "namespace": "http://www.w3.org/1999/xhtml",
                          "next": null,
                          "parent": [Circular],
                          "prev": null,
                          "type": "tag",
                          "x-attribsNamespace": Object {
                            "class": undefined,
                          },
                          "x-attribsPrefix": Object {
                            "class": undefined,
                          },
                        },
                      ],
                      "name": "div",
                      "namespace": "http://www.w3.org/1999/xhtml",
                      "next": [Circular],
                      "parent": [Circular],
                      "prev": null,
                      "type": "tag",
                      "x-attribsNamespace": Object {
                        "class": undefined,
                      },
                      "x-attribsPrefix": Object {
                        "class": undefined,
                      },
                    },
                    "type": "tag",
                    "x-attribsNamespace": Object {
                      "class": undefined,
                    },
                    "x-attribsPrefix": Object {
                      "class": undefined,
                    },
                  },
                ],
                "name": "div",
                "namespace": "http://www.w3.org/1999/xhtml",
                "next": null,
                "parent": [Circular],
                "prev": null,
                "type": "tag",
                "x-attribsNamespace": Object {
                  "class": undefined,
                },
                "x-attribsPrefix": Object {
                  "class": undefined,
                },
              },
            ],
            "name": "div",
            "namespace": "http://www.w3.org/1999/xhtml",
            "next": Node {
              "attribs": Object {
                "class": "nextui-c-dJMBOt nextui-c-dJMBOt-ielLSBX-css",
              },
              "children": Array [
                Node {
                  "attribs": Object {
                    "class": "nextui-expand-content",
                  },
                  "children": Array [
                    Node {
                      "attribs": Object {
                        "aria-labelledby": "react-aria6413715347-7",
                        "class": "nextui-c-fMAxGR nextui-collapse-content",
                        "id": "react-aria6413715347-8",
                        "role": "region",
                        "tabindex": "-1",
                      },
                      "children": Array [
                        Node {
                          "data": "content2",
                          "next": null,
                          "parent": [Circular],
                          "prev": null,
                          "type": "text",
                        },
                      ],
                      "name": "div",
                      "namespace": "http://www.w3.org/1999/xhtml",
                      "next": null,
                      "parent": [Circular],
                      "prev": null,
                      "type": "tag",
                      "x-attribsNamespace": Object {
                        "aria-labelledby": undefined,
                        "class": undefined,
                        "id": undefined,
                        "role": undefined,
                        "tabindex": undefined,
                      },
                      "x-attribsPrefix": Object {
                        "aria-labelledby": undefined,
                        "class": undefined,
                        "id": undefined,
                        "role": undefined,
                        "tabindex": undefined,
                      },
                    },
                  ],
                  "name": "div",
                  "namespace": "http://www.w3.org/1999/xhtml",
                  "next": null,
                  "parent": [Circular],
                  "prev": null,
                  "type": "tag",
                  "x-attribsNamespace": Object {
                    "class": undefined,
                  },
                  "x-attribsPrefix": Object {
                    "class": undefined,
                  },
                },
              ],
              "name": "div",
              "namespace": "http://www.w3.org/1999/xhtml",
              "next": null,
              "parent": [Circular],
              "prev": [Circular],
              "type": "tag",
              "x-attribsNamespace": Object {
                "class": undefined,
              },
              "x-attribsPrefix": Object {
                "class": undefined,
              },
            },
            "parent": [Circular],
            "prev": null,
            "type": "tag",
            "x-attribsNamespace": Object {
              "aria-controls": undefined,
              "aria-disabled": undefined,
              "aria-expanded": undefined,
              "class": undefined,
              "data-state": undefined,
              "id": undefined,
              "role": undefined,
              "tabindex": undefined,
            },
            "x-attribsPrefix": Object {
              "aria-controls": undefined,
              "aria-disabled": undefined,
              "aria-expanded": undefined,
              "class": undefined,
              "data-state": undefined,
              "id": undefined,
              "role": undefined,
              "tabindex": undefined,
            },
          },
          Node {
            "attribs": Object {
              "class": "nextui-c-dJMBOt nextui-c-dJMBOt-ielLSBX-css",
            },
            "children": Array [
              Node {
                "attribs": Object {
                  "class": "nextui-expand-content",
                },
                "children": Array [
                  Node {
                    "attribs": Object {
                      "aria-labelledby": "react-aria6413715347-7",
                      "class": "nextui-c-fMAxGR nextui-collapse-content",
                      "id": "react-aria6413715347-8",
                      "role": "region",
                      "tabindex": "-1",
                    },
                    "children": Array [
                      Node {
                        "data": "content2",
                        "next": null,
                        "parent": [Circular],
                        "prev": null,
                        "type": "text",
                      },
                    ],
                    "name": "div",
                    "namespace": "http://www.w3.org/1999/xhtml",
                    "next": null,
                    "parent": [Circular],
                    "prev": null,
                    "type": "tag",
                    "x-attribsNamespace": Object {
                      "aria-labelledby": undefined,
                      "class": undefined,
                      "id": undefined,
                      "role": undefined,
                      "tabindex": undefined,
                    },
                    "x-attribsPrefix": Object {
                      "aria-labelledby": undefined,
                      "class": undefined,
                      "id": undefined,
                      "role": undefined,
                      "tabindex": undefined,
                    },
                  },
                ],
                "name": "div",
                "namespace": "http://www.w3.org/1999/xhtml",
                "next": null,
                "parent": [Circular],
                "prev": null,
                "type": "tag",
                "x-attribsNamespace": Object {
                  "class": undefined,
                },
                "x-attribsPrefix": Object {
                  "class": undefined,
                },
              },
            ],
            "name": "div",
            "namespace": "http://www.w3.org/1999/xhtml",
            "next": null,
            "parent": [Circular],
            "prev": Node {
              "attribs": Object {
                "aria-controls": "react-aria6413715347-8",
                "aria-disabled": "false",
                "aria-expanded": "false",
                "class": "nextui-c-lfcDHB nextui-c-PJLV nextui-c-PJLV-gulvcB-isFocusVisible-false nextui-collapse-view",
                "data-state": "closed",
                "id": "react-aria6413715347-7",
                "role": "button",
                "tabindex": "0",
              },
              "children": Array [
                Node {
                  "attribs": Object {
                    "class": "nextui-collapse-title-container",
                  },
                  "children": Array [
                    Node {
                      "attribs": Object {
                        "class": "nextui-collapse-title-content",
                      },
                      "children": Array [
                        Node {
                          "attribs": Object {
                            "class": "nextui-collapse-title",
                          },
                          "children": Array [
                            Node {
                              "data": "title2",
                              "next": null,
                              "parent": [Circular],
                              "prev": null,
                              "type": "text",
                            },
                          ],
                          "name": "h3",
                          "namespace": "http://www.w3.org/1999/xhtml",
                          "next": null,
                          "parent": [Circular],
                          "prev": null,
                          "type": "tag",
                          "x-attribsNamespace": Object {
                            "class": undefined,
                          },
                          "x-attribsPrefix": Object {
                            "class": undefined,
                          },
                        },
                      ],
                      "name": "div",
                      "namespace": "http://www.w3.org/1999/xhtml",
                      "next": Node {
                        "attribs": Object {
                          "class": "nextui-collapse-title-content-right",
                        },
                        "children": Array [
                          Node {
                            "attribs": Object {
                              "class": "nextui-c-fUXRSc nextui-collapse-icon",
                              "fill": "none",
                              "focusable": "false",
                              "height": "20",
                              "role": "presentation",
                              "viewBox": "0 0 24 24",
                              "width": "20",
                              "xmlns": "http://www.w3.org/2000/svg",
                            },
                            "children": Array [
                              Node {
                                "attribs": Object {
                                  "d": "M15.5 19l-7-7 7-7",
                                  "stroke-linecap": "round",
                                  "stroke-linejoin": "round",
                                  "stroke-width": "1.5",
                                },
                                "children": Array [],
                                "name": "path",
                                "namespace": "http://www.w3.org/2000/svg",
                                "next": null,
                                "parent": [Circular],
                                "prev": null,
                                "type": "tag",
                                "x-attribsNamespace": Object {
                                  "d": undefined,
                                  "stroke-linecap": undefined,
                                  "stroke-linejoin": undefined,
                                  "stroke-width": undefined,
                                },
                                "x-attribsPrefix": Object {
                                  "d": undefined,
                                  "stroke-linecap": undefined,
                                  "stroke-linejoin": undefined,
                                  "stroke-width": undefined,
                                },
                              },
                            ],
                            "name": "svg",
                            "namespace": "http://www.w3.org/2000/svg",
                            "next": null,
                            "parent": [Circular],
                            "prev": null,
                            "type": "tag",
                            "x-attribsNamespace": Object {
                              "class": undefined,
                              "fill": undefined,
                              "focusable": undefined,
                              "height": undefined,
                              "role": undefined,
                              "viewBox": undefined,
                              "width": undefined,
                              "xmlns": "http://www.w3.org/2000/xmlns/",
                            },
                            "x-attribsPrefix": Object {
                              "class": undefined,
                              "fill": undefined,
                              "focusable": undefined,
                              "height": undefined,
                              "role": undefined,
                              "viewBox": undefined,
                              "width": undefined,
                              "xmlns": "",
                            },
                          },
                        ],
                        "name": "div",
                        "namespace": "http://www.w3.org/1999/xhtml",
                        "next": null,
                        "parent": [Circular],
                        "prev": [Circular],
                        "type": "tag",
                        "x-attribsNamespace": Object {
                          "class": undefined,
                        },
                        "x-attribsPrefix": Object {
                          "class": undefined,
                        },
                      },
                      "parent": [Circular],
                      "prev": null,
                      "type": "tag",
                      "x-attribsNamespace": Object {
                        "class": undefined,
                      },
                      "x-attribsPrefix": Object {
                        "class": undefined,
                      },
                    },
                    Node {
                      "attribs": Object {
                        "class": "nextui-collapse-title-content-right",
                      },
                      "children": Array [
                        Node {
                          "attribs": Object {
                            "class": "nextui-c-fUXRSc nextui-collapse-icon",
                            "fill": "none",
                            "focusable": "false",
                            "height": "20",
                            "role": "presentation",
                            "viewBox": "0 0 24 24",
                            "width": "20",
                            "xmlns": "http://www.w3.org/2000/svg",
                          },
                          "children": Array [
                            Node {
                              "attribs": Object {
                                "d": "M15.5 19l-7-7 7-7",
                                "stroke-linecap": "round",
                                "stroke-linejoin": "round",
                                "stroke-width": "1.5",
                              },
                              "children": Array [],
                              "name": "path",
                              "namespace": "http://www.w3.org/2000/svg",
                              "next": null,
                              "parent": [Circular],
                              "prev": null,
                              "type": "tag",
                              "x-attribsNamespace": Object {
                                "d": undefined,
                                "stroke-linecap": undefined,
                                "stroke-linejoin": undefined,
                                "stroke-width": undefined,
                              },
                              "x-attribsPrefix": Object {
                                "d": undefined,
                                "stroke-linecap": undefined,
                                "stroke-linejoin": undefined,
                                "stroke-width": undefined,
                              },
                            },
                          ],
                          "name": "svg",
                          "namespace": "http://www.w3.org/2000/svg",
                          "next": null,
                          "parent": [Circular],
                          "prev": null,
                          "type": "tag",
                          "x-attribsNamespace": Object {
                            "class": undefined,
                            "fill": undefined,
                            "focusable": undefined,
                            "height": undefined,
                            "role": undefined,
                            "viewBox": undefined,
                            "width": undefined,
                            "xmlns": "http://www.w3.org/2000/xmlns/",
                          },
                          "x-attribsPrefix": Object {
                            "class": undefined,
                            "fill": undefined,
                            "focusable": undefined,
                            "height": undefined,
                            "role": undefined,
                            "viewBox": undefined,
                            "width": undefined,
                            "xmlns": "",
                          },
                        },
                      ],
                      "name": "div",
                      "namespace": "http://www.w3.org/1999/xhtml",
                      "next": null,
                      "parent": [Circular],
                      "prev": Node {
                        "attribs": Object {
                          "class": "nextui-collapse-title-content",
                        },
                        "children": Array [
                          Node {
                            "attribs": Object {
                              "class": "nextui-collapse-title",
                            },
                            "children": Array [
                              Node {
                                "data": "title2",
                                "next": null,
                                "parent": [Circular],
                                "prev": null,
                                "type": "text",
                              },
                            ],
                            "name": "h3",
                            "namespace": "http://www.w3.org/1999/xhtml",
                            "next": null,
                            "parent": [Circular],
                            "prev": null,
                            "type": "tag",
                            "x-attribsNamespace": Object {
                              "class": undefined,
                            },
                            "x-attribsPrefix": Object {
                              "class": undefined,
                            },
                          },
                        ],
                        "name": "div",
                        "namespace": "http://www.w3.org/1999/xhtml",
                        "next": [Circular],
                        "parent": [Circular],
                        "prev": null,
                        "type": "tag",
                        "x-attribsNamespace": Object {
                          "class": undefined,
                        },
                        "x-attribsPrefix": Object {
                          "class": undefined,
                        },
                      },
                      "type": "tag",
                      "x-attribsNamespace": Object {
                        "class": undefined,
                      },
                      "x-attribsPrefix": Object {
                        "class": undefined,
                      },
                    },
                  ],
                  "name": "div",
                  "namespace": "http://www.w3.org/1999/xhtml",
                  "next": null,
                  "parent": [Circular],
                  "prev": null,
                  "type": "tag",
                  "x-attribsNamespace": Object {
                    "class": undefined,
                  },
                  "x-attribsPrefix": Object {
                    "class": undefined,
                  },
                },
              ],
              "name": "div",
              "namespace": "http://www.w3.org/1999/xhtml",
              "next": [Circular],
              "parent": [Circular],
              "prev": null,
              "type": "tag",
              "x-attribsNamespace": Object {
                "aria-controls": undefined,
                "aria-disabled": undefined,
                "aria-expanded": undefined,
                "class": undefined,
                "data-state": undefined,
                "id": undefined,
                "role": undefined,
                "tabindex": undefined,
              },
              "x-attribsPrefix": Object {
                "aria-controls": undefined,
                "aria-disabled": undefined,
                "aria-expanded": undefined,
                "class": undefined,
                "data-state": undefined,
                "id": undefined,
                "role": undefined,
                "tabindex": undefined,
              },
            },
            "type": "tag",
            "x-attribsNamespace": Object {
              "class": undefined,
            },
            "x-attribsPrefix": Object {
              "class": undefined,
            },
          },
        ],
        "name": "div",
        "namespace": "http://www.w3.org/1999/xhtml",
        "next": null,
        "parent": [Circular],
        "prev": Node {
          "attribs": Object {
            "class": "nextui-c-hPzDAx nextui-c-huiNHE nextui-c-hPzDAx-eLdNZT-borderWeight-light nextui-c-hPzDAx-jBQhgJ-divider-true nextui-c-hPzDAx-kMkCGX-animated-true nextui-c-hPzDAx-TDdeu-visible-false nextui-collapse nextui-collapse--closed",
            "data-state": "closed",
            "tabindex": "-1",
          },
          "children": Array [
            Node {
              "attribs": Object {
                "aria-controls": "react-aria6413715347-6",
                "aria-disabled": "false",
                "aria-expanded": "false",
                "class": "nextui-c-lfcDHB nextui-c-PJLV nextui-c-PJLV-gulvcB-isFocusVisible-false nextui-collapse-view",
                "data-state": "closed",
                "id": "react-aria6413715347-5",
                "role": "button",
                "tabindex": "0",
              },
              "children": Array [
                Node {
                  "attribs": Object {
                    "class": "nextui-collapse-title-container",
                  },
                  "children": Array [
                    Node {
                      "attribs": Object {
                        "class": "nextui-collapse-title-content",
                      },
                      "children": Array [
                        Node {
                          "attribs": Object {
                            "class": "nextui-collapse-title",
                          },
                          "children": Array [
                            Node {
                              "data": "title1",
                              "next": null,
                              "parent": [Circular],
                              "prev": null,
                              "type": "text",
                            },
                          ],
                          "name": "h3",
                          "namespace": "http://www.w3.org/1999/xhtml",
                          "next": null,
                          "parent": [Circular],
                          "prev": null,
                          "type": "tag",
                          "x-attribsNamespace": Object {
                            "class": undefined,
                          },
                          "x-attribsPrefix": Object {
                            "class": undefined,
                          },
                        },
                      ],
                      "name": "div",
                      "namespace": "http://www.w3.org/1999/xhtml",
                      "next": Node {
                        "attribs": Object {
                          "class": "nextui-collapse-title-content-right",
                        },
                        "children": Array [
                          Node {
                            "attribs": Object {
                              "class": "nextui-c-fUXRSc nextui-collapse-icon",
                              "fill": "none",
                              "focusable": "false",
                              "height": "20",
                              "role": "presentation",
                              "viewBox": "0 0 24 24",
                              "width": "20",
                              "xmlns": "http://www.w3.org/2000/svg",
                            },
                            "children": Array [
                              Node {
                                "attribs": Object {
                                  "d": "M15.5 19l-7-7 7-7",
                                  "stroke-linecap": "round",
                                  "stroke-linejoin": "round",
                                  "stroke-width": "1.5",
                                },
                                "children": Array [],
                                "name": "path",
                                "namespace": "http://www.w3.org/2000/svg",
                                "next": null,
                                "parent": [Circular],
                                "prev": null,
                                "type": "tag",
                                "x-attribsNamespace": Object {
                                  "d": undefined,
                                  "stroke-linecap": undefined,
                                  "stroke-linejoin": undefined,
                                  "stroke-width": undefined,
                                },
                                "x-attribsPrefix": Object {
                                  "d": undefined,
                                  "stroke-linecap": undefined,
                                  "stroke-linejoin": undefined,
                                  "stroke-width": undefined,
                                },
                              },
                            ],
                            "name": "svg",
                            "namespace": "http://www.w3.org/2000/svg",
                            "next": null,
                            "parent": [Circular],
                            "prev": null,
                            "type": "tag",
                            "x-attribsNamespace": Object {
                              "class": undefined,
                              "fill": undefined,
                              "focusable": undefined,
                              "height": undefined,
                              "role": undefined,
                              "viewBox": undefined,
                              "width": undefined,
                              "xmlns": "http://www.w3.org/2000/xmlns/",
                            },
                            "x-attribsPrefix": Object {
                              "class": undefined,
                              "fill": undefined,
                              "focusable": undefined,
                              "height": undefined,
                              "role": undefined,
                              "viewBox": undefined,
                              "width": undefined,
                              "xmlns": "",
                            },
                          },
                        ],
                        "name": "div",
                        "namespace": "http://www.w3.org/1999/xhtml",
                        "next": null,
                        "parent": [Circular],
                        "prev": [Circular],
                        "type": "tag",
                        "x-attribsNamespace": Object {
                          "class": undefined,
                        },
                        "x-attribsPrefix": Object {
                          "class": undefined,
                        },
                      },
                      "parent": [Circular],
                      "prev": null,
                      "type": "tag",
                      "x-attribsNamespace": Object {
                        "class": undefined,
                      },
                      "x-attribsPrefix": Object {
                        "class": undefined,
                      },
                    },
                    Node {
                      "attribs": Object {
                        "class": "nextui-collapse-title-content-right",
                      },
                      "children": Array [
                        Node {
                          "attribs": Object {
                            "class": "nextui-c-fUXRSc nextui-collapse-icon",
                            "fill": "none",
                            "focusable": "false",
                            "height": "20",
                            "role": "presentation",
                            "viewBox": "0 0 24 24",
                            "width": "20",
                            "xmlns": "http://www.w3.org/2000/svg",
                          },
                          "children": Array [
                            Node {
                              "attribs": Object {
                                "d": "M15.5 19l-7-7 7-7",
                                "stroke-linecap": "round",
                                "stroke-linejoin": "round",
                                "stroke-width": "1.5",
                              },
                              "children": Array [],
                              "name": "path",
                              "namespace": "http://www.w3.org/2000/svg",
                              "next": null,
                              "parent": [Circular],
                              "prev": null,
                              "type": "tag",
                              "x-attribsNamespace": Object {
                                "d": undefined,
                                "stroke-linecap": undefined,
                                "stroke-linejoin": undefined,
                                "stroke-width": undefined,
                              },
                              "x-attribsPrefix": Object {
                                "d": undefined,
                                "stroke-linecap": undefined,
                                "stroke-linejoin": undefined,
                                "stroke-width": undefined,
                              },
                            },
                          ],
                          "name": "svg",
                          "namespace": "http://www.w3.org/2000/svg",
                          "next": null,
                          "parent": [Circular],
                          "prev": null,
                          "type": "tag",
                          "x-attribsNamespace": Object {
                            "class": undefined,
                            "fill": undefined,
                            "focusable": undefined,
                            "height": undefined,
                            "role": undefined,
                            "viewBox": undefined,
                            "width": undefined,
                            "xmlns": "http://www.w3.org/2000/xmlns/",
                          },
                          "x-attribsPrefix": Object {
                            "class": undefined,
                            "fill": undefined,
                            "focusable": undefined,
                            "height": undefined,
                            "role": undefined,
                            "viewBox": undefined,
                            "width": undefined,
                            "xmlns": "",
                          },
                        },
                      ],
                      "name": "div",
                      "namespace": "http://www.w3.org/1999/xhtml",
                      "next": null,
                      "parent": [Circular],
                      "prev": Node {
                        "attribs": Object {
                          "class": "nextui-collapse-title-content",
                        },
                        "children": Array [
                          Node {
                            "attribs": Object {
                              "class": "nextui-collapse-title",
                            },
                            "children": Array [
                              Node {
                                "data": "title1",
                                "next": null,
                                "parent": [Circular],
                                "prev": null,
                                "type": "text",
                              },
                            ],
                            "name": "h3",
                            "namespace": "http://www.w3.org/1999/xhtml",
                            "next": null,
                            "parent": [Circular],
                            "prev": null,
                            "type": "tag",
                            "x-attribsNamespace": Object {
                              "class": undefined,
                            },
                            "x-attribsPrefix": Object {
                              "class": undefined,
                            },
                          },
                        ],
                        "name": "div",
                        "namespace": "http://www.w3.org/1999/xhtml",
                        "next": [Circular],
                        "parent": [Circular],
                        "prev": null,
                        "type": "tag",
                        "x-attribsNamespace": Object {
                          "class": undefined,
                        },
                        "x-attribsPrefix": Object {
                          "class": undefined,
                        },
                      },
                      "type": "tag",
                      "x-attribsNamespace": Object {
                        "class": undefined,
                      },
                      "x-attribsPrefix": Object {
                        "class": undefined,
                      },
                    },
                  ],
                  "name": "div",
                  "namespace": "http://www.w3.org/1999/xhtml",
                  "next": null,
                  "parent": [Circular],
                  "prev": null,
                  "type": "tag",
                  "x-attribsNamespace": Object {
                    "class": undefined,
                  },
                  "x-attribsPrefix": Object {
                    "class": undefined,
                  },
                },
              ],
              "name": "div",
              "namespace": "http://www.w3.org/1999/xhtml",
              "next": Node {
                "attribs": Object {
                  "class": "nextui-c-dJMBOt nextui-c-dJMBOt-ielLSBX-css",
                },
                "children": Array [
                  Node {
                    "attribs": Object {
                      "class": "nextui-expand-content",
                    },
                    "children": Array [
                      Node {
                        "attribs": Object {
                          "aria-labelledby": "react-aria6413715347-5",
                          "class": "nextui-c-fMAxGR nextui-collapse-content",
                          "id": "react-aria6413715347-6",
                          "role": "region",
                          "tabindex": "-1",
                        },
                        "children": Array [
                          Node {
                            "data": "content1",
                            "next": null,
                            "parent": [Circular],
                            "prev": null,
                            "type": "text",
                          },
                        ],
                        "name": "div",
                        "namespace": "http://www.w3.org/1999/xhtml",
                        "next": null,
                        "parent": [Circular],
                        "prev": null,
                        "type": "tag",
                        "x-attribsNamespace": Object {
                          "aria-labelledby": undefined,
                          "class": undefined,
                          "id": undefined,
                          "role": undefined,
                          "tabindex": undefined,
                        },
                        "x-attribsPrefix": Object {
                          "aria-labelledby": undefined,
                          "class": undefined,
                          "id": undefined,
                          "role": undefined,
                          "tabindex": undefined,
                        },
                      },
                    ],
                    "name": "div",
                    "namespace": "http://www.w3.org/1999/xhtml",
                    "next": null,
                    "parent": [Circular],
                    "prev": null,
                    "type": "tag",
                    "x-attribsNamespace": Object {
                      "class": undefined,
                    },
                    "x-attribsPrefix": Object {
                      "class": undefined,
                    },
                  },
                ],
                "name": "div",
                "namespace": "http://www.w3.org/1999/xhtml",
                "next": null,
                "parent": [Circular],
                "prev": [Circular],
                "type": "tag",
                "x-attribsNamespace": Object {
                  "class": undefined,
                },
                "x-attribsPrefix": Object {
                  "class": undefined,
                },
              },
              "parent": [Circular],
              "prev": null,
              "type": "tag",
              "x-attribsNamespace": Object {
                "aria-controls": undefined,
                "aria-disabled": undefined,
                "aria-expanded": undefined,
                "class": undefined,
                "data-state": undefined,
                "id": undefined,
                "role": undefined,
                "tabindex": undefined,
              },
              "x-attribsPrefix": Object {
                "aria-controls": undefined,
                "aria-disabled": undefined,
                "aria-expanded": undefined,
                "class": undefined,
                "data-state": undefined,
                "id": undefined,
                "role": undefined,
                "tabindex": undefined,
              },
            },
            Node {
              "attribs": Object {
                "class": "nextui-c-dJMBOt nextui-c-dJMBOt-ielLSBX-css",
              },
              "children": Array [
                Node {
                  "attribs": Object {
                    "class": "nextui-expand-content",
                  },
                  "children": Array [
                    Node {
                      "attribs": Object {
                        "aria-labelledby": "react-aria6413715347-5",
                        "class": "nextui-c-fMAxGR nextui-collapse-content",
                        "id": "react-aria6413715347-6",
                        "role": "region",
                        "tabindex": "-1",
                      },
                      "children": Array [
                        Node {
                          "data": "content1",
                          "next": null,
                          "parent": [Circular],
                          "prev": null,
                          "type": "text",
                        },
                      ],
                      "name": "div",
                      "namespace": "http://www.w3.org/1999/xhtml",
                      "next": null,
                      "parent": [Circular],
                      "prev": null,
                      "type": "tag",
                      "x-attribsNamespace": Object {
                        "aria-labelledby": undefined,
                        "class": undefined,
                        "id": undefined,
                        "role": undefined,
                        "tabindex": undefined,
                      },
                      "x-attribsPrefix": Object {
                        "aria-labelledby": undefined,
                        "class": undefined,
                        "id": undefined,
                        "role": undefined,
                        "tabindex": undefined,
                      },
                    },
                  ],
                  "name": "div",
                  "namespace": "http://www.w3.org/1999/xhtml",
                  "next": null,
                  "parent": [Circular],
                  "prev": null,
                  "type": "tag",
                  "x-attribsNamespace": Object {
                    "class": undefined,
                  },
                  "x-attribsPrefix": Object {
                    "class": undefined,
                  },
                },
              ],
              "name": "div",
              "namespace": "http://www.w3.org/1999/xhtml",
              "next": null,
              "parent": [Circular],
              "prev": Node {
                "attribs": Object {
                  "aria-controls": "react-aria6413715347-6",
                  "aria-disabled": "false",
                  "aria-expanded": "false",
                  "class": "nextui-c-lfcDHB nextui-c-PJLV nextui-c-PJLV-gulvcB-isFocusVisible-false nextui-collapse-view",
                  "data-state": "closed",
                  "id": "react-aria6413715347-5",
                  "role": "button",
                  "tabindex": "0",
                },
                "children": Array [
                  Node {
                    "attribs": Object {
                      "class": "nextui-collapse-title-container",
                    },
                    "children": Array [
                      Node {
                        "attribs": Object {
                          "class": "nextui-collapse-title-content",
                        },
                        "children": Array [
                          Node {
                            "attribs": Object {
                              "class": "nextui-collapse-title",
                            },
                            "children": Array [
                              Node {
                                "data": "title1",
                                "next": null,
                                "parent": [Circular],
                                "prev": null,
                                "type": "text",
                              },
                            ],
                            "name": "h3",
                            "namespace": "http://www.w3.org/1999/xhtml",
                            "next": null,
                            "parent": [Circular],
                            "prev": null,
                            "type": "tag",
                            "x-attribsNamespace": Object {
                              "class": undefined,
                            },
                            "x-attribsPrefix": Object {
                              "class": undefined,
                            },
                          },
                        ],
                        "name": "div",
                        "namespace": "http://www.w3.org/1999/xhtml",
                        "next": Node {
                          "attribs": Object {
                            "class": "nextui-collapse-title-content-right",
                          },
                          "children": Array [
                            Node {
                              "attribs": Object {
                                "class": "nextui-c-fUXRSc nextui-collapse-icon",
                                "fill": "none",
                                "focusable": "false",
                                "height": "20",
                                "role": "presentation",
                                "viewBox": "0 0 24 24",
                                "width": "20",
                                "xmlns": "http://www.w3.org/2000/svg",
                              },
                              "children": Array [
                                Node {
                                  "attribs": Object {
                                    "d": "M15.5 19l-7-7 7-7",
                                    "stroke-linecap": "round",
                                    "stroke-linejoin": "round",
                                    "stroke-width": "1.5",
                                  },
                                  "children": Array [],
                                  "name": "path",
                                  "namespace": "http://www.w3.org/2000/svg",
                                  "next": null,
                                  "parent": [Circular],
                                  "prev": null,
                                  "type": "tag",
                                  "x-attribsNamespace": Object {
                                    "d": undefined,
                                    "stroke-linecap": undefined,
                                    "stroke-linejoin": undefined,
                                    "stroke-width": undefined,
                                  },
                                  "x-attribsPrefix": Object {
                                    "d": undefined,
                                    "stroke-linecap": undefined,
                                    "stroke-linejoin": undefined,
                                    "stroke-width": undefined,
                                  },
                                },
                              ],
                              "name": "svg",
                              "namespace": "http://www.w3.org/2000/svg",
                              "next": null,
                              "parent": [Circular],
                              "prev": null,
                              "type": "tag",
                              "x-attribsNamespace": Object {
                                "class": undefined,
                                "fill": undefined,
                                "focusable": undefined,
                                "height": undefined,
                                "role": undefined,
                                "viewBox": undefined,
                                "width": undefined,
                                "xmlns": "http://www.w3.org/2000/xmlns/",
                              },
                              "x-attribsPrefix": Object {
                                "class": undefined,
                                "fill": undefined,
                                "focusable": undefined,
                                "height": undefined,
                                "role": undefined,
                                "viewBox": undefined,
                                "width": undefined,
                                "xmlns": "",
                              },
                            },
                          ],
                          "name": "div",
                          "namespace": "http://www.w3.org/1999/xhtml",
                          "next": null,
                          "parent": [Circular],
                          "prev": [Circular],
                          "type": "tag",
                          "x-attribsNamespace": Object {
                            "class": undefined,
                          },
                          "x-attribsPrefix": Object {
                            "class": undefined,
                          },
                        },
                        "parent": [Circular],
                        "prev": null,
                        "type": "tag",
                        "x-attribsNamespace": Object {
                          "class": undefined,
                        },
                        "x-attribsPrefix": Object {
                          "class": undefined,
                        },
                      },
                      Node {
                        "attribs": Object {
                          "class": "nextui-collapse-title-content-right",
                        },
                        "children": Array [
                          Node {
                            "attribs": Object {
                              "class": "nextui-c-fUXRSc nextui-collapse-icon",
                              "fill": "none",
                              "focusable": "false",
                              "height": "20",
                              "role": "presentation",
                              "viewBox": "0 0 24 24",
                              "width": "20",
                              "xmlns": "http://www.w3.org/2000/svg",
                            },
                            "children": Array [
                              Node {
                                "attribs": Object {
                                  "d": "M15.5 19l-7-7 7-7",
                                  "stroke-linecap": "round",
                                  "stroke-linejoin": "round",
                                  "stroke-width": "1.5",
                                },
                                "children": Array [],
                                "name": "path",
                                "namespace": "http://www.w3.org/2000/svg",
                                "next": null,
                                "parent": [Circular],
                                "prev": null,
                                "type": "tag",
                                "x-attribsNamespace": Object {
                                  "d": undefined,
                                  "stroke-linecap": undefined,
                                  "stroke-linejoin": undefined,
                                  "stroke-width": undefined,
                                },
                                "x-attribsPrefix": Object {
                                  "d": undefined,
                                  "stroke-linecap": undefined,
                                  "stroke-linejoin": undefined,
                                  "stroke-width": undefined,
                                },
                              },
                            ],
                            "name": "svg",
                            "namespace": "http://www.w3.org/2000/svg",
                            "next": null,
                            "parent": [Circular],
                            "prev": null,
                            "type": "tag",
                            "x-attribsNamespace": Object {
                              "class": undefined,
                              "fill": undefined,
                              "focusable": undefined,
                              "height": undefined,
                              "role": undefined,
                              "viewBox": undefined,
                              "width": undefined,
                              "xmlns": "http://www.w3.org/2000/xmlns/",
                            },
                            "x-attribsPrefix": Object {
                              "class": undefined,
                              "fill": undefined,
                              "focusable": undefined,
                              "height": undefined,
                              "role": undefined,
                              "viewBox": undefined,
                              "width": undefined,
                              "xmlns": "",
                            },
                          },
                        ],
                        "name": "div",
                        "namespace": "http://www.w3.org/1999/xhtml",
                        "next": null,
                        "parent": [Circular],
                        "prev": Node {
                          "attribs": Object {
                            "class": "nextui-collapse-title-content",
                          },
                          "children": Array [
                            Node {
                              "attribs": Object {
                                "class": "nextui-collapse-title",
                              },
                              "children": Array [
                                Node {
                                  "data": "title1",
                                  "next": null,
                                  "parent": [Circular],
                                  "prev": null,
                                  "type": "text",
                                },
                              ],
                              "name": "h3",
                              "namespace": "http://www.w3.org/1999/xhtml",
                              "next": null,
                              "parent": [Circular],
                              "prev": null,
                              "type": "tag",
                              "x-attribsNamespace": Object {
                                "class": undefined,
                              },
                              "x-attribsPrefix": Object {
                                "class": undefined,
                              },
                            },
                          ],
                          "name": "div",
                          "namespace": "http://www.w3.org/1999/xhtml",
                          "next": [Circular],
                          "parent": [Circular],
                          "prev": null,
                          "type": "tag",
                          "x-attribsNamespace": Object {
                            "class": undefined,
                          },
                          "x-attribsPrefix": Object {
                            "class": undefined,
                          },
                        },
                        "type": "tag",
                        "x-attribsNamespace": Object {
                          "class": undefined,
                        },
                        "x-attribsPrefix": Object {
                          "class": undefined,
                        },
                      },
                    ],
                    "name": "div",
                    "namespace": "http://www.w3.org/1999/xhtml",
                    "next": null,
                    "parent": [Circular],
                    "prev": null,
                    "type": "tag",
                    "x-attribsNamespace": Object {
                      "class": undefined,
                    },
                    "x-attribsPrefix": Object {
                      "class": undefined,
                    },
                  },
                ],
                "name": "div",
                "namespace": "http://www.w3.org/1999/xhtml",
                "next": [Circular],
                "parent": [Circular],
                "prev": null,
                "type": "tag",
                "x-attribsNamespace": Object {
                  "aria-controls": undefined,
                  "aria-disabled": undefined,
                  "aria-expanded": undefined,
                  "class": undefined,
                  "data-state": undefined,
                  "id": undefined,
                  "role": undefined,
                  "tabindex": undefined,
                },
                "x-attribsPrefix": Object {
                  "aria-controls": undefined,
                  "aria-disabled": undefined,
                  "aria-expanded": undefined,
                  "class": undefined,
                  "data-state": undefined,
                  "id": undefined,
                  "role": undefined,
                  "tabindex": undefined,
                },
              },
              "type": "tag",
              "x-attribsNamespace": Object {
                "class": undefined,
              },
              "x-attribsPrefix": Object {
                "class": undefined,
              },
            },
          ],
          "name": "div",
          "namespace": "http://www.w3.org/1999/xhtml",
          "next": [Circular],
          "parent": [Circular],
          "prev": null,
          "type": "tag",
          "x-attribsNamespace": Object {
            "class": undefined,
            "data-state": undefined,
            "tabindex": undefined,
          },
          "x-attribsPrefix": Object {
            "class": undefined,
            "data-state": undefined,
            "tabindex": undefined,
          },
        },
        "type": "tag",
        "x-attribsNamespace": Object {
          "class": undefined,
          "data-state": undefined,
          "tabindex": undefined,
        },
        "x-attribsPrefix": Object {
          "class": undefined,
          "data-state": undefined,
          "tabindex": undefined,
        },
      },
    ],
    "name": "div",
    "namespace": "http://www.w3.org/1999/xhtml",
    "next": null,
    "parent": Node {
      "children": Array [
        [Circular],
      ],
      "name": "root",
      "next": null,
      "parent": null,
      "prev": null,
      "type": "root",
    },
    "prev": null,
    "type": "tag",
    "x-attribsNamespace": Object {
      "class": undefined,
    },
    "x-attribsPrefix": Object {
      "class": undefined,
    },
  },
=======
  "0": <div
    class="nextui-c-dWWWSv nextui-c-dWWWSv-eaqZHc-borderWeight-light"
  >
    <div
      class="nextui-c-hPzDAx nextui-c-huiNHE nextui-c-hPzDAx-eLdNZT-borderWeight-light nextui-c-hPzDAx-jBQhgJ-divider-true nextui-c-hPzDAx-kMkCGX-animated-true nextui-c-hPzDAx-TDdeu-visible-false nextui-collapse nextui-collapse--closed"
      data-state="closed"
      tabindex="-1"
    >
      <div
        aria-controls="react-aria8641349695-6"
        aria-disabled="false"
        aria-expanded="false"
        class="nextui-c-lfcDHB nextui-c-PJLV nextui-c-PJLV-gulvcB-isFocusVisible-false nextui-collapse-view"
        data-state="closed"
        id="react-aria8641349695-5"
        role="button"
        tabindex="0"
      >
        <div
          class="nextui-collapse-title-container"
        >
          <div
            class="nextui-collapse-title-content"
          >
            <h3
              class="nextui-collapse-title"
            >
              title1
            </h3>
          </div>
          <div
            class="nextui-collapse-title-content-right"
          >
            <svg
              class="nextui-c-fUXRSc nextui-collapse-icon"
              fill="none"
              focusable="false"
              height="20"
              role="presentation"
              viewBox="0 0 24 24"
              width="20"
              xmlns="http://www.w3.org/2000/svg"
            >
              <path
                d="M15.5 19l-7-7 7-7"
                stroke-linecap="round"
                stroke-linejoin="round"
                stroke-width="1.5"
              />
            </svg>
          </div>
        </div>
      </div>
      <div
        class="nextui-c-dJMBOt nextui-c-dJMBOt-ielLSBX-css"
      >
        <div
          class="nextui-expand-content"
        >
          <div
            aria-labelledby="react-aria8641349695-5"
            class="nextui-c-fMAxGR nextui-collapse-content"
            id="react-aria8641349695-6"
            role="region"
            tabindex="-1"
          >
            content1
          </div>
        </div>
      </div>
    </div>
    <div
      class="nextui-c-hPzDAx nextui-c-huiNHE nextui-c-hPzDAx-eLdNZT-borderWeight-light nextui-c-hPzDAx-jBQhgJ-divider-true nextui-c-hPzDAx-kMkCGX-animated-true nextui-c-hPzDAx-TDdeu-visible-false nextui-collapse nextui-collapse--closed"
      data-state="closed"
      tabindex="-1"
    >
      <div
        aria-controls="react-aria8641349695-8"
        aria-disabled="false"
        aria-expanded="false"
        class="nextui-c-lfcDHB nextui-c-PJLV nextui-c-PJLV-gulvcB-isFocusVisible-false nextui-collapse-view"
        data-state="closed"
        id="react-aria8641349695-7"
        role="button"
        tabindex="0"
      >
        <div
          class="nextui-collapse-title-container"
        >
          <div
            class="nextui-collapse-title-content"
          >
            <h3
              class="nextui-collapse-title"
            >
              title2
            </h3>
          </div>
          <div
            class="nextui-collapse-title-content-right"
          >
            <svg
              class="nextui-c-fUXRSc nextui-collapse-icon"
              fill="none"
              focusable="false"
              height="20"
              role="presentation"
              viewBox="0 0 24 24"
              width="20"
              xmlns="http://www.w3.org/2000/svg"
            >
              <path
                d="M15.5 19l-7-7 7-7"
                stroke-linecap="round"
                stroke-linejoin="round"
                stroke-width="1.5"
              />
            </svg>
          </div>
        </div>
      </div>
      <div
        class="nextui-c-dJMBOt nextui-c-dJMBOt-ielLSBX-css"
      >
        <div
          class="nextui-expand-content"
        >
          <div
            aria-labelledby="react-aria8641349695-7"
            class="nextui-c-fMAxGR nextui-collapse-content"
            id="react-aria8641349695-8"
            role="region"
            tabindex="-1"
          >
            content2
          </div>
        </div>
      </div>
    </div>
  </div>,
>>>>>>> 527b0860
  "_root": LoadedCheerio {
    "0": Document {
      "children": Array [
        <html>
          <head />
          <body />
        </html>,
      ],
      "endIndex": null,
      "next": null,
      "parent": null,
      "prev": null,
      "startIndex": null,
      "type": "root",
      "x-mode": "quirks",
    },
    "_root": [Circular],
    "length": 1,
    "options": Object {
      "decodeEntities": true,
      "xml": false,
    },
  },
  "length": 1,
  "options": Object {
    "decodeEntities": true,
    "xml": false,
  },
}
`;<|MERGE_RESOLUTION|>--- conflicted
+++ resolved
@@ -6,3286 +6,6 @@
 
 exports[`Collapse Group should work with bordered 1`] = `
 LoadedCheerio {
-<<<<<<< HEAD
-  "0": Node {
-    "attribs": Object {
-      "class": "nextui-c-dWWWSv nextui-c-dWWWSv-eaqZHc-borderWeight-light nextui-c-dWWWSv-jXueSE-bordered-true",
-    },
-    "children": Array [
-      Node {
-        "attribs": Object {
-          "class": "nextui-c-hPzDAx nextui-c-huiNHE nextui-c-hPzDAx-eLdNZT-borderWeight-light nextui-c-hPzDAx-jBQhgJ-divider-true nextui-c-hPzDAx-kMkCGX-animated-true nextui-c-hPzDAx-TDdeu-visible-false nextui-collapse nextui-collapse--closed",
-          "data-state": "closed",
-          "tabindex": "-1",
-        },
-        "children": Array [
-          Node {
-            "attribs": Object {
-              "aria-controls": "react-aria6413715347-10",
-              "aria-disabled": "false",
-              "aria-expanded": "false",
-              "class": "nextui-c-lfcDHB nextui-c-PJLV nextui-c-PJLV-gulvcB-isFocusVisible-false nextui-collapse-view",
-              "data-state": "closed",
-              "id": "react-aria6413715347-9",
-              "role": "button",
-              "tabindex": "0",
-            },
-            "children": Array [
-              Node {
-                "attribs": Object {
-                  "class": "nextui-collapse-title-container",
-                },
-                "children": Array [
-                  Node {
-                    "attribs": Object {
-                      "class": "nextui-collapse-title-content",
-                    },
-                    "children": Array [
-                      Node {
-                        "attribs": Object {
-                          "class": "nextui-collapse-title",
-                        },
-                        "children": Array [
-                          Node {
-                            "data": "title1",
-                            "next": null,
-                            "parent": [Circular],
-                            "prev": null,
-                            "type": "text",
-                          },
-                        ],
-                        "name": "h3",
-                        "namespace": "http://www.w3.org/1999/xhtml",
-                        "next": null,
-                        "parent": [Circular],
-                        "prev": null,
-                        "type": "tag",
-                        "x-attribsNamespace": Object {
-                          "class": undefined,
-                        },
-                        "x-attribsPrefix": Object {
-                          "class": undefined,
-                        },
-                      },
-                    ],
-                    "name": "div",
-                    "namespace": "http://www.w3.org/1999/xhtml",
-                    "next": Node {
-                      "attribs": Object {
-                        "class": "nextui-collapse-title-content-right",
-                      },
-                      "children": Array [
-                        Node {
-                          "attribs": Object {
-                            "class": "nextui-c-fUXRSc nextui-collapse-icon",
-                            "fill": "none",
-                            "focusable": "false",
-                            "height": "20",
-                            "role": "presentation",
-                            "viewBox": "0 0 24 24",
-                            "width": "20",
-                            "xmlns": "http://www.w3.org/2000/svg",
-                          },
-                          "children": Array [
-                            Node {
-                              "attribs": Object {
-                                "d": "M15.5 19l-7-7 7-7",
-                                "stroke-linecap": "round",
-                                "stroke-linejoin": "round",
-                                "stroke-width": "1.5",
-                              },
-                              "children": Array [],
-                              "name": "path",
-                              "namespace": "http://www.w3.org/2000/svg",
-                              "next": null,
-                              "parent": [Circular],
-                              "prev": null,
-                              "type": "tag",
-                              "x-attribsNamespace": Object {
-                                "d": undefined,
-                                "stroke-linecap": undefined,
-                                "stroke-linejoin": undefined,
-                                "stroke-width": undefined,
-                              },
-                              "x-attribsPrefix": Object {
-                                "d": undefined,
-                                "stroke-linecap": undefined,
-                                "stroke-linejoin": undefined,
-                                "stroke-width": undefined,
-                              },
-                            },
-                          ],
-                          "name": "svg",
-                          "namespace": "http://www.w3.org/2000/svg",
-                          "next": null,
-                          "parent": [Circular],
-                          "prev": null,
-                          "type": "tag",
-                          "x-attribsNamespace": Object {
-                            "class": undefined,
-                            "fill": undefined,
-                            "focusable": undefined,
-                            "height": undefined,
-                            "role": undefined,
-                            "viewBox": undefined,
-                            "width": undefined,
-                            "xmlns": "http://www.w3.org/2000/xmlns/",
-                          },
-                          "x-attribsPrefix": Object {
-                            "class": undefined,
-                            "fill": undefined,
-                            "focusable": undefined,
-                            "height": undefined,
-                            "role": undefined,
-                            "viewBox": undefined,
-                            "width": undefined,
-                            "xmlns": "",
-                          },
-                        },
-                      ],
-                      "name": "div",
-                      "namespace": "http://www.w3.org/1999/xhtml",
-                      "next": null,
-                      "parent": [Circular],
-                      "prev": [Circular],
-                      "type": "tag",
-                      "x-attribsNamespace": Object {
-                        "class": undefined,
-                      },
-                      "x-attribsPrefix": Object {
-                        "class": undefined,
-                      },
-                    },
-                    "parent": [Circular],
-                    "prev": null,
-                    "type": "tag",
-                    "x-attribsNamespace": Object {
-                      "class": undefined,
-                    },
-                    "x-attribsPrefix": Object {
-                      "class": undefined,
-                    },
-                  },
-                  Node {
-                    "attribs": Object {
-                      "class": "nextui-collapse-title-content-right",
-                    },
-                    "children": Array [
-                      Node {
-                        "attribs": Object {
-                          "class": "nextui-c-fUXRSc nextui-collapse-icon",
-                          "fill": "none",
-                          "focusable": "false",
-                          "height": "20",
-                          "role": "presentation",
-                          "viewBox": "0 0 24 24",
-                          "width": "20",
-                          "xmlns": "http://www.w3.org/2000/svg",
-                        },
-                        "children": Array [
-                          Node {
-                            "attribs": Object {
-                              "d": "M15.5 19l-7-7 7-7",
-                              "stroke-linecap": "round",
-                              "stroke-linejoin": "round",
-                              "stroke-width": "1.5",
-                            },
-                            "children": Array [],
-                            "name": "path",
-                            "namespace": "http://www.w3.org/2000/svg",
-                            "next": null,
-                            "parent": [Circular],
-                            "prev": null,
-                            "type": "tag",
-                            "x-attribsNamespace": Object {
-                              "d": undefined,
-                              "stroke-linecap": undefined,
-                              "stroke-linejoin": undefined,
-                              "stroke-width": undefined,
-                            },
-                            "x-attribsPrefix": Object {
-                              "d": undefined,
-                              "stroke-linecap": undefined,
-                              "stroke-linejoin": undefined,
-                              "stroke-width": undefined,
-                            },
-                          },
-                        ],
-                        "name": "svg",
-                        "namespace": "http://www.w3.org/2000/svg",
-                        "next": null,
-                        "parent": [Circular],
-                        "prev": null,
-                        "type": "tag",
-                        "x-attribsNamespace": Object {
-                          "class": undefined,
-                          "fill": undefined,
-                          "focusable": undefined,
-                          "height": undefined,
-                          "role": undefined,
-                          "viewBox": undefined,
-                          "width": undefined,
-                          "xmlns": "http://www.w3.org/2000/xmlns/",
-                        },
-                        "x-attribsPrefix": Object {
-                          "class": undefined,
-                          "fill": undefined,
-                          "focusable": undefined,
-                          "height": undefined,
-                          "role": undefined,
-                          "viewBox": undefined,
-                          "width": undefined,
-                          "xmlns": "",
-                        },
-                      },
-                    ],
-                    "name": "div",
-                    "namespace": "http://www.w3.org/1999/xhtml",
-                    "next": null,
-                    "parent": [Circular],
-                    "prev": Node {
-                      "attribs": Object {
-                        "class": "nextui-collapse-title-content",
-                      },
-                      "children": Array [
-                        Node {
-                          "attribs": Object {
-                            "class": "nextui-collapse-title",
-                          },
-                          "children": Array [
-                            Node {
-                              "data": "title1",
-                              "next": null,
-                              "parent": [Circular],
-                              "prev": null,
-                              "type": "text",
-                            },
-                          ],
-                          "name": "h3",
-                          "namespace": "http://www.w3.org/1999/xhtml",
-                          "next": null,
-                          "parent": [Circular],
-                          "prev": null,
-                          "type": "tag",
-                          "x-attribsNamespace": Object {
-                            "class": undefined,
-                          },
-                          "x-attribsPrefix": Object {
-                            "class": undefined,
-                          },
-                        },
-                      ],
-                      "name": "div",
-                      "namespace": "http://www.w3.org/1999/xhtml",
-                      "next": [Circular],
-                      "parent": [Circular],
-                      "prev": null,
-                      "type": "tag",
-                      "x-attribsNamespace": Object {
-                        "class": undefined,
-                      },
-                      "x-attribsPrefix": Object {
-                        "class": undefined,
-                      },
-                    },
-                    "type": "tag",
-                    "x-attribsNamespace": Object {
-                      "class": undefined,
-                    },
-                    "x-attribsPrefix": Object {
-                      "class": undefined,
-                    },
-                  },
-                ],
-                "name": "div",
-                "namespace": "http://www.w3.org/1999/xhtml",
-                "next": null,
-                "parent": [Circular],
-                "prev": null,
-                "type": "tag",
-                "x-attribsNamespace": Object {
-                  "class": undefined,
-                },
-                "x-attribsPrefix": Object {
-                  "class": undefined,
-                },
-              },
-            ],
-            "name": "div",
-            "namespace": "http://www.w3.org/1999/xhtml",
-            "next": Node {
-              "attribs": Object {
-                "class": "nextui-c-dJMBOt nextui-c-dJMBOt-ielLSBX-css",
-              },
-              "children": Array [
-                Node {
-                  "attribs": Object {
-                    "class": "nextui-expand-content",
-                  },
-                  "children": Array [
-                    Node {
-                      "attribs": Object {
-                        "aria-labelledby": "react-aria6413715347-9",
-                        "class": "nextui-c-fMAxGR nextui-collapse-content",
-                        "id": "react-aria6413715347-10",
-                        "role": "region",
-                        "tabindex": "-1",
-                      },
-                      "children": Array [
-                        Node {
-                          "data": "content1",
-                          "next": null,
-                          "parent": [Circular],
-                          "prev": null,
-                          "type": "text",
-                        },
-                      ],
-                      "name": "div",
-                      "namespace": "http://www.w3.org/1999/xhtml",
-                      "next": null,
-                      "parent": [Circular],
-                      "prev": null,
-                      "type": "tag",
-                      "x-attribsNamespace": Object {
-                        "aria-labelledby": undefined,
-                        "class": undefined,
-                        "id": undefined,
-                        "role": undefined,
-                        "tabindex": undefined,
-                      },
-                      "x-attribsPrefix": Object {
-                        "aria-labelledby": undefined,
-                        "class": undefined,
-                        "id": undefined,
-                        "role": undefined,
-                        "tabindex": undefined,
-                      },
-                    },
-                  ],
-                  "name": "div",
-                  "namespace": "http://www.w3.org/1999/xhtml",
-                  "next": null,
-                  "parent": [Circular],
-                  "prev": null,
-                  "type": "tag",
-                  "x-attribsNamespace": Object {
-                    "class": undefined,
-                  },
-                  "x-attribsPrefix": Object {
-                    "class": undefined,
-                  },
-                },
-              ],
-              "name": "div",
-              "namespace": "http://www.w3.org/1999/xhtml",
-              "next": null,
-              "parent": [Circular],
-              "prev": [Circular],
-              "type": "tag",
-              "x-attribsNamespace": Object {
-                "class": undefined,
-              },
-              "x-attribsPrefix": Object {
-                "class": undefined,
-              },
-            },
-            "parent": [Circular],
-            "prev": null,
-            "type": "tag",
-            "x-attribsNamespace": Object {
-              "aria-controls": undefined,
-              "aria-disabled": undefined,
-              "aria-expanded": undefined,
-              "class": undefined,
-              "data-state": undefined,
-              "id": undefined,
-              "role": undefined,
-              "tabindex": undefined,
-            },
-            "x-attribsPrefix": Object {
-              "aria-controls": undefined,
-              "aria-disabled": undefined,
-              "aria-expanded": undefined,
-              "class": undefined,
-              "data-state": undefined,
-              "id": undefined,
-              "role": undefined,
-              "tabindex": undefined,
-            },
-          },
-          Node {
-            "attribs": Object {
-              "class": "nextui-c-dJMBOt nextui-c-dJMBOt-ielLSBX-css",
-            },
-            "children": Array [
-              Node {
-                "attribs": Object {
-                  "class": "nextui-expand-content",
-                },
-                "children": Array [
-                  Node {
-                    "attribs": Object {
-                      "aria-labelledby": "react-aria6413715347-9",
-                      "class": "nextui-c-fMAxGR nextui-collapse-content",
-                      "id": "react-aria6413715347-10",
-                      "role": "region",
-                      "tabindex": "-1",
-                    },
-                    "children": Array [
-                      Node {
-                        "data": "content1",
-                        "next": null,
-                        "parent": [Circular],
-                        "prev": null,
-                        "type": "text",
-                      },
-                    ],
-                    "name": "div",
-                    "namespace": "http://www.w3.org/1999/xhtml",
-                    "next": null,
-                    "parent": [Circular],
-                    "prev": null,
-                    "type": "tag",
-                    "x-attribsNamespace": Object {
-                      "aria-labelledby": undefined,
-                      "class": undefined,
-                      "id": undefined,
-                      "role": undefined,
-                      "tabindex": undefined,
-                    },
-                    "x-attribsPrefix": Object {
-                      "aria-labelledby": undefined,
-                      "class": undefined,
-                      "id": undefined,
-                      "role": undefined,
-                      "tabindex": undefined,
-                    },
-                  },
-                ],
-                "name": "div",
-                "namespace": "http://www.w3.org/1999/xhtml",
-                "next": null,
-                "parent": [Circular],
-                "prev": null,
-                "type": "tag",
-                "x-attribsNamespace": Object {
-                  "class": undefined,
-                },
-                "x-attribsPrefix": Object {
-                  "class": undefined,
-                },
-              },
-            ],
-            "name": "div",
-            "namespace": "http://www.w3.org/1999/xhtml",
-            "next": null,
-            "parent": [Circular],
-            "prev": Node {
-              "attribs": Object {
-                "aria-controls": "react-aria6413715347-10",
-                "aria-disabled": "false",
-                "aria-expanded": "false",
-                "class": "nextui-c-lfcDHB nextui-c-PJLV nextui-c-PJLV-gulvcB-isFocusVisible-false nextui-collapse-view",
-                "data-state": "closed",
-                "id": "react-aria6413715347-9",
-                "role": "button",
-                "tabindex": "0",
-              },
-              "children": Array [
-                Node {
-                  "attribs": Object {
-                    "class": "nextui-collapse-title-container",
-                  },
-                  "children": Array [
-                    Node {
-                      "attribs": Object {
-                        "class": "nextui-collapse-title-content",
-                      },
-                      "children": Array [
-                        Node {
-                          "attribs": Object {
-                            "class": "nextui-collapse-title",
-                          },
-                          "children": Array [
-                            Node {
-                              "data": "title1",
-                              "next": null,
-                              "parent": [Circular],
-                              "prev": null,
-                              "type": "text",
-                            },
-                          ],
-                          "name": "h3",
-                          "namespace": "http://www.w3.org/1999/xhtml",
-                          "next": null,
-                          "parent": [Circular],
-                          "prev": null,
-                          "type": "tag",
-                          "x-attribsNamespace": Object {
-                            "class": undefined,
-                          },
-                          "x-attribsPrefix": Object {
-                            "class": undefined,
-                          },
-                        },
-                      ],
-                      "name": "div",
-                      "namespace": "http://www.w3.org/1999/xhtml",
-                      "next": Node {
-                        "attribs": Object {
-                          "class": "nextui-collapse-title-content-right",
-                        },
-                        "children": Array [
-                          Node {
-                            "attribs": Object {
-                              "class": "nextui-c-fUXRSc nextui-collapse-icon",
-                              "fill": "none",
-                              "focusable": "false",
-                              "height": "20",
-                              "role": "presentation",
-                              "viewBox": "0 0 24 24",
-                              "width": "20",
-                              "xmlns": "http://www.w3.org/2000/svg",
-                            },
-                            "children": Array [
-                              Node {
-                                "attribs": Object {
-                                  "d": "M15.5 19l-7-7 7-7",
-                                  "stroke-linecap": "round",
-                                  "stroke-linejoin": "round",
-                                  "stroke-width": "1.5",
-                                },
-                                "children": Array [],
-                                "name": "path",
-                                "namespace": "http://www.w3.org/2000/svg",
-                                "next": null,
-                                "parent": [Circular],
-                                "prev": null,
-                                "type": "tag",
-                                "x-attribsNamespace": Object {
-                                  "d": undefined,
-                                  "stroke-linecap": undefined,
-                                  "stroke-linejoin": undefined,
-                                  "stroke-width": undefined,
-                                },
-                                "x-attribsPrefix": Object {
-                                  "d": undefined,
-                                  "stroke-linecap": undefined,
-                                  "stroke-linejoin": undefined,
-                                  "stroke-width": undefined,
-                                },
-                              },
-                            ],
-                            "name": "svg",
-                            "namespace": "http://www.w3.org/2000/svg",
-                            "next": null,
-                            "parent": [Circular],
-                            "prev": null,
-                            "type": "tag",
-                            "x-attribsNamespace": Object {
-                              "class": undefined,
-                              "fill": undefined,
-                              "focusable": undefined,
-                              "height": undefined,
-                              "role": undefined,
-                              "viewBox": undefined,
-                              "width": undefined,
-                              "xmlns": "http://www.w3.org/2000/xmlns/",
-                            },
-                            "x-attribsPrefix": Object {
-                              "class": undefined,
-                              "fill": undefined,
-                              "focusable": undefined,
-                              "height": undefined,
-                              "role": undefined,
-                              "viewBox": undefined,
-                              "width": undefined,
-                              "xmlns": "",
-                            },
-                          },
-                        ],
-                        "name": "div",
-                        "namespace": "http://www.w3.org/1999/xhtml",
-                        "next": null,
-                        "parent": [Circular],
-                        "prev": [Circular],
-                        "type": "tag",
-                        "x-attribsNamespace": Object {
-                          "class": undefined,
-                        },
-                        "x-attribsPrefix": Object {
-                          "class": undefined,
-                        },
-                      },
-                      "parent": [Circular],
-                      "prev": null,
-                      "type": "tag",
-                      "x-attribsNamespace": Object {
-                        "class": undefined,
-                      },
-                      "x-attribsPrefix": Object {
-                        "class": undefined,
-                      },
-                    },
-                    Node {
-                      "attribs": Object {
-                        "class": "nextui-collapse-title-content-right",
-                      },
-                      "children": Array [
-                        Node {
-                          "attribs": Object {
-                            "class": "nextui-c-fUXRSc nextui-collapse-icon",
-                            "fill": "none",
-                            "focusable": "false",
-                            "height": "20",
-                            "role": "presentation",
-                            "viewBox": "0 0 24 24",
-                            "width": "20",
-                            "xmlns": "http://www.w3.org/2000/svg",
-                          },
-                          "children": Array [
-                            Node {
-                              "attribs": Object {
-                                "d": "M15.5 19l-7-7 7-7",
-                                "stroke-linecap": "round",
-                                "stroke-linejoin": "round",
-                                "stroke-width": "1.5",
-                              },
-                              "children": Array [],
-                              "name": "path",
-                              "namespace": "http://www.w3.org/2000/svg",
-                              "next": null,
-                              "parent": [Circular],
-                              "prev": null,
-                              "type": "tag",
-                              "x-attribsNamespace": Object {
-                                "d": undefined,
-                                "stroke-linecap": undefined,
-                                "stroke-linejoin": undefined,
-                                "stroke-width": undefined,
-                              },
-                              "x-attribsPrefix": Object {
-                                "d": undefined,
-                                "stroke-linecap": undefined,
-                                "stroke-linejoin": undefined,
-                                "stroke-width": undefined,
-                              },
-                            },
-                          ],
-                          "name": "svg",
-                          "namespace": "http://www.w3.org/2000/svg",
-                          "next": null,
-                          "parent": [Circular],
-                          "prev": null,
-                          "type": "tag",
-                          "x-attribsNamespace": Object {
-                            "class": undefined,
-                            "fill": undefined,
-                            "focusable": undefined,
-                            "height": undefined,
-                            "role": undefined,
-                            "viewBox": undefined,
-                            "width": undefined,
-                            "xmlns": "http://www.w3.org/2000/xmlns/",
-                          },
-                          "x-attribsPrefix": Object {
-                            "class": undefined,
-                            "fill": undefined,
-                            "focusable": undefined,
-                            "height": undefined,
-                            "role": undefined,
-                            "viewBox": undefined,
-                            "width": undefined,
-                            "xmlns": "",
-                          },
-                        },
-                      ],
-                      "name": "div",
-                      "namespace": "http://www.w3.org/1999/xhtml",
-                      "next": null,
-                      "parent": [Circular],
-                      "prev": Node {
-                        "attribs": Object {
-                          "class": "nextui-collapse-title-content",
-                        },
-                        "children": Array [
-                          Node {
-                            "attribs": Object {
-                              "class": "nextui-collapse-title",
-                            },
-                            "children": Array [
-                              Node {
-                                "data": "title1",
-                                "next": null,
-                                "parent": [Circular],
-                                "prev": null,
-                                "type": "text",
-                              },
-                            ],
-                            "name": "h3",
-                            "namespace": "http://www.w3.org/1999/xhtml",
-                            "next": null,
-                            "parent": [Circular],
-                            "prev": null,
-                            "type": "tag",
-                            "x-attribsNamespace": Object {
-                              "class": undefined,
-                            },
-                            "x-attribsPrefix": Object {
-                              "class": undefined,
-                            },
-                          },
-                        ],
-                        "name": "div",
-                        "namespace": "http://www.w3.org/1999/xhtml",
-                        "next": [Circular],
-                        "parent": [Circular],
-                        "prev": null,
-                        "type": "tag",
-                        "x-attribsNamespace": Object {
-                          "class": undefined,
-                        },
-                        "x-attribsPrefix": Object {
-                          "class": undefined,
-                        },
-                      },
-                      "type": "tag",
-                      "x-attribsNamespace": Object {
-                        "class": undefined,
-                      },
-                      "x-attribsPrefix": Object {
-                        "class": undefined,
-                      },
-                    },
-                  ],
-                  "name": "div",
-                  "namespace": "http://www.w3.org/1999/xhtml",
-                  "next": null,
-                  "parent": [Circular],
-                  "prev": null,
-                  "type": "tag",
-                  "x-attribsNamespace": Object {
-                    "class": undefined,
-                  },
-                  "x-attribsPrefix": Object {
-                    "class": undefined,
-                  },
-                },
-              ],
-              "name": "div",
-              "namespace": "http://www.w3.org/1999/xhtml",
-              "next": [Circular],
-              "parent": [Circular],
-              "prev": null,
-              "type": "tag",
-              "x-attribsNamespace": Object {
-                "aria-controls": undefined,
-                "aria-disabled": undefined,
-                "aria-expanded": undefined,
-                "class": undefined,
-                "data-state": undefined,
-                "id": undefined,
-                "role": undefined,
-                "tabindex": undefined,
-              },
-              "x-attribsPrefix": Object {
-                "aria-controls": undefined,
-                "aria-disabled": undefined,
-                "aria-expanded": undefined,
-                "class": undefined,
-                "data-state": undefined,
-                "id": undefined,
-                "role": undefined,
-                "tabindex": undefined,
-              },
-            },
-            "type": "tag",
-            "x-attribsNamespace": Object {
-              "class": undefined,
-            },
-            "x-attribsPrefix": Object {
-              "class": undefined,
-            },
-          },
-        ],
-        "name": "div",
-        "namespace": "http://www.w3.org/1999/xhtml",
-        "next": Node {
-          "attribs": Object {
-            "class": "nextui-c-hPzDAx nextui-c-huiNHE nextui-c-hPzDAx-eLdNZT-borderWeight-light nextui-c-hPzDAx-jBQhgJ-divider-true nextui-c-hPzDAx-kMkCGX-animated-true nextui-c-hPzDAx-TDdeu-visible-false nextui-collapse nextui-collapse--closed",
-            "data-state": "closed",
-            "tabindex": "-1",
-          },
-          "children": Array [
-            Node {
-              "attribs": Object {
-                "aria-controls": "react-aria6413715347-12",
-                "aria-disabled": "false",
-                "aria-expanded": "false",
-                "class": "nextui-c-lfcDHB nextui-c-PJLV nextui-c-PJLV-gulvcB-isFocusVisible-false nextui-collapse-view",
-                "data-state": "closed",
-                "id": "react-aria6413715347-11",
-                "role": "button",
-                "tabindex": "0",
-              },
-              "children": Array [
-                Node {
-                  "attribs": Object {
-                    "class": "nextui-collapse-title-container",
-                  },
-                  "children": Array [
-                    Node {
-                      "attribs": Object {
-                        "class": "nextui-collapse-title-content",
-                      },
-                      "children": Array [
-                        Node {
-                          "attribs": Object {
-                            "class": "nextui-collapse-title",
-                          },
-                          "children": Array [
-                            Node {
-                              "data": "title2",
-                              "next": null,
-                              "parent": [Circular],
-                              "prev": null,
-                              "type": "text",
-                            },
-                          ],
-                          "name": "h3",
-                          "namespace": "http://www.w3.org/1999/xhtml",
-                          "next": null,
-                          "parent": [Circular],
-                          "prev": null,
-                          "type": "tag",
-                          "x-attribsNamespace": Object {
-                            "class": undefined,
-                          },
-                          "x-attribsPrefix": Object {
-                            "class": undefined,
-                          },
-                        },
-                      ],
-                      "name": "div",
-                      "namespace": "http://www.w3.org/1999/xhtml",
-                      "next": Node {
-                        "attribs": Object {
-                          "class": "nextui-collapse-title-content-right",
-                        },
-                        "children": Array [
-                          Node {
-                            "attribs": Object {
-                              "class": "nextui-c-fUXRSc nextui-collapse-icon",
-                              "fill": "none",
-                              "focusable": "false",
-                              "height": "20",
-                              "role": "presentation",
-                              "viewBox": "0 0 24 24",
-                              "width": "20",
-                              "xmlns": "http://www.w3.org/2000/svg",
-                            },
-                            "children": Array [
-                              Node {
-                                "attribs": Object {
-                                  "d": "M15.5 19l-7-7 7-7",
-                                  "stroke-linecap": "round",
-                                  "stroke-linejoin": "round",
-                                  "stroke-width": "1.5",
-                                },
-                                "children": Array [],
-                                "name": "path",
-                                "namespace": "http://www.w3.org/2000/svg",
-                                "next": null,
-                                "parent": [Circular],
-                                "prev": null,
-                                "type": "tag",
-                                "x-attribsNamespace": Object {
-                                  "d": undefined,
-                                  "stroke-linecap": undefined,
-                                  "stroke-linejoin": undefined,
-                                  "stroke-width": undefined,
-                                },
-                                "x-attribsPrefix": Object {
-                                  "d": undefined,
-                                  "stroke-linecap": undefined,
-                                  "stroke-linejoin": undefined,
-                                  "stroke-width": undefined,
-                                },
-                              },
-                            ],
-                            "name": "svg",
-                            "namespace": "http://www.w3.org/2000/svg",
-                            "next": null,
-                            "parent": [Circular],
-                            "prev": null,
-                            "type": "tag",
-                            "x-attribsNamespace": Object {
-                              "class": undefined,
-                              "fill": undefined,
-                              "focusable": undefined,
-                              "height": undefined,
-                              "role": undefined,
-                              "viewBox": undefined,
-                              "width": undefined,
-                              "xmlns": "http://www.w3.org/2000/xmlns/",
-                            },
-                            "x-attribsPrefix": Object {
-                              "class": undefined,
-                              "fill": undefined,
-                              "focusable": undefined,
-                              "height": undefined,
-                              "role": undefined,
-                              "viewBox": undefined,
-                              "width": undefined,
-                              "xmlns": "",
-                            },
-                          },
-                        ],
-                        "name": "div",
-                        "namespace": "http://www.w3.org/1999/xhtml",
-                        "next": null,
-                        "parent": [Circular],
-                        "prev": [Circular],
-                        "type": "tag",
-                        "x-attribsNamespace": Object {
-                          "class": undefined,
-                        },
-                        "x-attribsPrefix": Object {
-                          "class": undefined,
-                        },
-                      },
-                      "parent": [Circular],
-                      "prev": null,
-                      "type": "tag",
-                      "x-attribsNamespace": Object {
-                        "class": undefined,
-                      },
-                      "x-attribsPrefix": Object {
-                        "class": undefined,
-                      },
-                    },
-                    Node {
-                      "attribs": Object {
-                        "class": "nextui-collapse-title-content-right",
-                      },
-                      "children": Array [
-                        Node {
-                          "attribs": Object {
-                            "class": "nextui-c-fUXRSc nextui-collapse-icon",
-                            "fill": "none",
-                            "focusable": "false",
-                            "height": "20",
-                            "role": "presentation",
-                            "viewBox": "0 0 24 24",
-                            "width": "20",
-                            "xmlns": "http://www.w3.org/2000/svg",
-                          },
-                          "children": Array [
-                            Node {
-                              "attribs": Object {
-                                "d": "M15.5 19l-7-7 7-7",
-                                "stroke-linecap": "round",
-                                "stroke-linejoin": "round",
-                                "stroke-width": "1.5",
-                              },
-                              "children": Array [],
-                              "name": "path",
-                              "namespace": "http://www.w3.org/2000/svg",
-                              "next": null,
-                              "parent": [Circular],
-                              "prev": null,
-                              "type": "tag",
-                              "x-attribsNamespace": Object {
-                                "d": undefined,
-                                "stroke-linecap": undefined,
-                                "stroke-linejoin": undefined,
-                                "stroke-width": undefined,
-                              },
-                              "x-attribsPrefix": Object {
-                                "d": undefined,
-                                "stroke-linecap": undefined,
-                                "stroke-linejoin": undefined,
-                                "stroke-width": undefined,
-                              },
-                            },
-                          ],
-                          "name": "svg",
-                          "namespace": "http://www.w3.org/2000/svg",
-                          "next": null,
-                          "parent": [Circular],
-                          "prev": null,
-                          "type": "tag",
-                          "x-attribsNamespace": Object {
-                            "class": undefined,
-                            "fill": undefined,
-                            "focusable": undefined,
-                            "height": undefined,
-                            "role": undefined,
-                            "viewBox": undefined,
-                            "width": undefined,
-                            "xmlns": "http://www.w3.org/2000/xmlns/",
-                          },
-                          "x-attribsPrefix": Object {
-                            "class": undefined,
-                            "fill": undefined,
-                            "focusable": undefined,
-                            "height": undefined,
-                            "role": undefined,
-                            "viewBox": undefined,
-                            "width": undefined,
-                            "xmlns": "",
-                          },
-                        },
-                      ],
-                      "name": "div",
-                      "namespace": "http://www.w3.org/1999/xhtml",
-                      "next": null,
-                      "parent": [Circular],
-                      "prev": Node {
-                        "attribs": Object {
-                          "class": "nextui-collapse-title-content",
-                        },
-                        "children": Array [
-                          Node {
-                            "attribs": Object {
-                              "class": "nextui-collapse-title",
-                            },
-                            "children": Array [
-                              Node {
-                                "data": "title2",
-                                "next": null,
-                                "parent": [Circular],
-                                "prev": null,
-                                "type": "text",
-                              },
-                            ],
-                            "name": "h3",
-                            "namespace": "http://www.w3.org/1999/xhtml",
-                            "next": null,
-                            "parent": [Circular],
-                            "prev": null,
-                            "type": "tag",
-                            "x-attribsNamespace": Object {
-                              "class": undefined,
-                            },
-                            "x-attribsPrefix": Object {
-                              "class": undefined,
-                            },
-                          },
-                        ],
-                        "name": "div",
-                        "namespace": "http://www.w3.org/1999/xhtml",
-                        "next": [Circular],
-                        "parent": [Circular],
-                        "prev": null,
-                        "type": "tag",
-                        "x-attribsNamespace": Object {
-                          "class": undefined,
-                        },
-                        "x-attribsPrefix": Object {
-                          "class": undefined,
-                        },
-                      },
-                      "type": "tag",
-                      "x-attribsNamespace": Object {
-                        "class": undefined,
-                      },
-                      "x-attribsPrefix": Object {
-                        "class": undefined,
-                      },
-                    },
-                  ],
-                  "name": "div",
-                  "namespace": "http://www.w3.org/1999/xhtml",
-                  "next": null,
-                  "parent": [Circular],
-                  "prev": null,
-                  "type": "tag",
-                  "x-attribsNamespace": Object {
-                    "class": undefined,
-                  },
-                  "x-attribsPrefix": Object {
-                    "class": undefined,
-                  },
-                },
-              ],
-              "name": "div",
-              "namespace": "http://www.w3.org/1999/xhtml",
-              "next": Node {
-                "attribs": Object {
-                  "class": "nextui-c-dJMBOt nextui-c-dJMBOt-ielLSBX-css",
-                },
-                "children": Array [
-                  Node {
-                    "attribs": Object {
-                      "class": "nextui-expand-content",
-                    },
-                    "children": Array [
-                      Node {
-                        "attribs": Object {
-                          "aria-labelledby": "react-aria6413715347-11",
-                          "class": "nextui-c-fMAxGR nextui-collapse-content",
-                          "id": "react-aria6413715347-12",
-                          "role": "region",
-                          "tabindex": "-1",
-                        },
-                        "children": Array [
-                          Node {
-                            "data": "content2",
-                            "next": null,
-                            "parent": [Circular],
-                            "prev": null,
-                            "type": "text",
-                          },
-                        ],
-                        "name": "div",
-                        "namespace": "http://www.w3.org/1999/xhtml",
-                        "next": null,
-                        "parent": [Circular],
-                        "prev": null,
-                        "type": "tag",
-                        "x-attribsNamespace": Object {
-                          "aria-labelledby": undefined,
-                          "class": undefined,
-                          "id": undefined,
-                          "role": undefined,
-                          "tabindex": undefined,
-                        },
-                        "x-attribsPrefix": Object {
-                          "aria-labelledby": undefined,
-                          "class": undefined,
-                          "id": undefined,
-                          "role": undefined,
-                          "tabindex": undefined,
-                        },
-                      },
-                    ],
-                    "name": "div",
-                    "namespace": "http://www.w3.org/1999/xhtml",
-                    "next": null,
-                    "parent": [Circular],
-                    "prev": null,
-                    "type": "tag",
-                    "x-attribsNamespace": Object {
-                      "class": undefined,
-                    },
-                    "x-attribsPrefix": Object {
-                      "class": undefined,
-                    },
-                  },
-                ],
-                "name": "div",
-                "namespace": "http://www.w3.org/1999/xhtml",
-                "next": null,
-                "parent": [Circular],
-                "prev": [Circular],
-                "type": "tag",
-                "x-attribsNamespace": Object {
-                  "class": undefined,
-                },
-                "x-attribsPrefix": Object {
-                  "class": undefined,
-                },
-              },
-              "parent": [Circular],
-              "prev": null,
-              "type": "tag",
-              "x-attribsNamespace": Object {
-                "aria-controls": undefined,
-                "aria-disabled": undefined,
-                "aria-expanded": undefined,
-                "class": undefined,
-                "data-state": undefined,
-                "id": undefined,
-                "role": undefined,
-                "tabindex": undefined,
-              },
-              "x-attribsPrefix": Object {
-                "aria-controls": undefined,
-                "aria-disabled": undefined,
-                "aria-expanded": undefined,
-                "class": undefined,
-                "data-state": undefined,
-                "id": undefined,
-                "role": undefined,
-                "tabindex": undefined,
-              },
-            },
-            Node {
-              "attribs": Object {
-                "class": "nextui-c-dJMBOt nextui-c-dJMBOt-ielLSBX-css",
-              },
-              "children": Array [
-                Node {
-                  "attribs": Object {
-                    "class": "nextui-expand-content",
-                  },
-                  "children": Array [
-                    Node {
-                      "attribs": Object {
-                        "aria-labelledby": "react-aria6413715347-11",
-                        "class": "nextui-c-fMAxGR nextui-collapse-content",
-                        "id": "react-aria6413715347-12",
-                        "role": "region",
-                        "tabindex": "-1",
-                      },
-                      "children": Array [
-                        Node {
-                          "data": "content2",
-                          "next": null,
-                          "parent": [Circular],
-                          "prev": null,
-                          "type": "text",
-                        },
-                      ],
-                      "name": "div",
-                      "namespace": "http://www.w3.org/1999/xhtml",
-                      "next": null,
-                      "parent": [Circular],
-                      "prev": null,
-                      "type": "tag",
-                      "x-attribsNamespace": Object {
-                        "aria-labelledby": undefined,
-                        "class": undefined,
-                        "id": undefined,
-                        "role": undefined,
-                        "tabindex": undefined,
-                      },
-                      "x-attribsPrefix": Object {
-                        "aria-labelledby": undefined,
-                        "class": undefined,
-                        "id": undefined,
-                        "role": undefined,
-                        "tabindex": undefined,
-                      },
-                    },
-                  ],
-                  "name": "div",
-                  "namespace": "http://www.w3.org/1999/xhtml",
-                  "next": null,
-                  "parent": [Circular],
-                  "prev": null,
-                  "type": "tag",
-                  "x-attribsNamespace": Object {
-                    "class": undefined,
-                  },
-                  "x-attribsPrefix": Object {
-                    "class": undefined,
-                  },
-                },
-              ],
-              "name": "div",
-              "namespace": "http://www.w3.org/1999/xhtml",
-              "next": null,
-              "parent": [Circular],
-              "prev": Node {
-                "attribs": Object {
-                  "aria-controls": "react-aria6413715347-12",
-                  "aria-disabled": "false",
-                  "aria-expanded": "false",
-                  "class": "nextui-c-lfcDHB nextui-c-PJLV nextui-c-PJLV-gulvcB-isFocusVisible-false nextui-collapse-view",
-                  "data-state": "closed",
-                  "id": "react-aria6413715347-11",
-                  "role": "button",
-                  "tabindex": "0",
-                },
-                "children": Array [
-                  Node {
-                    "attribs": Object {
-                      "class": "nextui-collapse-title-container",
-                    },
-                    "children": Array [
-                      Node {
-                        "attribs": Object {
-                          "class": "nextui-collapse-title-content",
-                        },
-                        "children": Array [
-                          Node {
-                            "attribs": Object {
-                              "class": "nextui-collapse-title",
-                            },
-                            "children": Array [
-                              Node {
-                                "data": "title2",
-                                "next": null,
-                                "parent": [Circular],
-                                "prev": null,
-                                "type": "text",
-                              },
-                            ],
-                            "name": "h3",
-                            "namespace": "http://www.w3.org/1999/xhtml",
-                            "next": null,
-                            "parent": [Circular],
-                            "prev": null,
-                            "type": "tag",
-                            "x-attribsNamespace": Object {
-                              "class": undefined,
-                            },
-                            "x-attribsPrefix": Object {
-                              "class": undefined,
-                            },
-                          },
-                        ],
-                        "name": "div",
-                        "namespace": "http://www.w3.org/1999/xhtml",
-                        "next": Node {
-                          "attribs": Object {
-                            "class": "nextui-collapse-title-content-right",
-                          },
-                          "children": Array [
-                            Node {
-                              "attribs": Object {
-                                "class": "nextui-c-fUXRSc nextui-collapse-icon",
-                                "fill": "none",
-                                "focusable": "false",
-                                "height": "20",
-                                "role": "presentation",
-                                "viewBox": "0 0 24 24",
-                                "width": "20",
-                                "xmlns": "http://www.w3.org/2000/svg",
-                              },
-                              "children": Array [
-                                Node {
-                                  "attribs": Object {
-                                    "d": "M15.5 19l-7-7 7-7",
-                                    "stroke-linecap": "round",
-                                    "stroke-linejoin": "round",
-                                    "stroke-width": "1.5",
-                                  },
-                                  "children": Array [],
-                                  "name": "path",
-                                  "namespace": "http://www.w3.org/2000/svg",
-                                  "next": null,
-                                  "parent": [Circular],
-                                  "prev": null,
-                                  "type": "tag",
-                                  "x-attribsNamespace": Object {
-                                    "d": undefined,
-                                    "stroke-linecap": undefined,
-                                    "stroke-linejoin": undefined,
-                                    "stroke-width": undefined,
-                                  },
-                                  "x-attribsPrefix": Object {
-                                    "d": undefined,
-                                    "stroke-linecap": undefined,
-                                    "stroke-linejoin": undefined,
-                                    "stroke-width": undefined,
-                                  },
-                                },
-                              ],
-                              "name": "svg",
-                              "namespace": "http://www.w3.org/2000/svg",
-                              "next": null,
-                              "parent": [Circular],
-                              "prev": null,
-                              "type": "tag",
-                              "x-attribsNamespace": Object {
-                                "class": undefined,
-                                "fill": undefined,
-                                "focusable": undefined,
-                                "height": undefined,
-                                "role": undefined,
-                                "viewBox": undefined,
-                                "width": undefined,
-                                "xmlns": "http://www.w3.org/2000/xmlns/",
-                              },
-                              "x-attribsPrefix": Object {
-                                "class": undefined,
-                                "fill": undefined,
-                                "focusable": undefined,
-                                "height": undefined,
-                                "role": undefined,
-                                "viewBox": undefined,
-                                "width": undefined,
-                                "xmlns": "",
-                              },
-                            },
-                          ],
-                          "name": "div",
-                          "namespace": "http://www.w3.org/1999/xhtml",
-                          "next": null,
-                          "parent": [Circular],
-                          "prev": [Circular],
-                          "type": "tag",
-                          "x-attribsNamespace": Object {
-                            "class": undefined,
-                          },
-                          "x-attribsPrefix": Object {
-                            "class": undefined,
-                          },
-                        },
-                        "parent": [Circular],
-                        "prev": null,
-                        "type": "tag",
-                        "x-attribsNamespace": Object {
-                          "class": undefined,
-                        },
-                        "x-attribsPrefix": Object {
-                          "class": undefined,
-                        },
-                      },
-                      Node {
-                        "attribs": Object {
-                          "class": "nextui-collapse-title-content-right",
-                        },
-                        "children": Array [
-                          Node {
-                            "attribs": Object {
-                              "class": "nextui-c-fUXRSc nextui-collapse-icon",
-                              "fill": "none",
-                              "focusable": "false",
-                              "height": "20",
-                              "role": "presentation",
-                              "viewBox": "0 0 24 24",
-                              "width": "20",
-                              "xmlns": "http://www.w3.org/2000/svg",
-                            },
-                            "children": Array [
-                              Node {
-                                "attribs": Object {
-                                  "d": "M15.5 19l-7-7 7-7",
-                                  "stroke-linecap": "round",
-                                  "stroke-linejoin": "round",
-                                  "stroke-width": "1.5",
-                                },
-                                "children": Array [],
-                                "name": "path",
-                                "namespace": "http://www.w3.org/2000/svg",
-                                "next": null,
-                                "parent": [Circular],
-                                "prev": null,
-                                "type": "tag",
-                                "x-attribsNamespace": Object {
-                                  "d": undefined,
-                                  "stroke-linecap": undefined,
-                                  "stroke-linejoin": undefined,
-                                  "stroke-width": undefined,
-                                },
-                                "x-attribsPrefix": Object {
-                                  "d": undefined,
-                                  "stroke-linecap": undefined,
-                                  "stroke-linejoin": undefined,
-                                  "stroke-width": undefined,
-                                },
-                              },
-                            ],
-                            "name": "svg",
-                            "namespace": "http://www.w3.org/2000/svg",
-                            "next": null,
-                            "parent": [Circular],
-                            "prev": null,
-                            "type": "tag",
-                            "x-attribsNamespace": Object {
-                              "class": undefined,
-                              "fill": undefined,
-                              "focusable": undefined,
-                              "height": undefined,
-                              "role": undefined,
-                              "viewBox": undefined,
-                              "width": undefined,
-                              "xmlns": "http://www.w3.org/2000/xmlns/",
-                            },
-                            "x-attribsPrefix": Object {
-                              "class": undefined,
-                              "fill": undefined,
-                              "focusable": undefined,
-                              "height": undefined,
-                              "role": undefined,
-                              "viewBox": undefined,
-                              "width": undefined,
-                              "xmlns": "",
-                            },
-                          },
-                        ],
-                        "name": "div",
-                        "namespace": "http://www.w3.org/1999/xhtml",
-                        "next": null,
-                        "parent": [Circular],
-                        "prev": Node {
-                          "attribs": Object {
-                            "class": "nextui-collapse-title-content",
-                          },
-                          "children": Array [
-                            Node {
-                              "attribs": Object {
-                                "class": "nextui-collapse-title",
-                              },
-                              "children": Array [
-                                Node {
-                                  "data": "title2",
-                                  "next": null,
-                                  "parent": [Circular],
-                                  "prev": null,
-                                  "type": "text",
-                                },
-                              ],
-                              "name": "h3",
-                              "namespace": "http://www.w3.org/1999/xhtml",
-                              "next": null,
-                              "parent": [Circular],
-                              "prev": null,
-                              "type": "tag",
-                              "x-attribsNamespace": Object {
-                                "class": undefined,
-                              },
-                              "x-attribsPrefix": Object {
-                                "class": undefined,
-                              },
-                            },
-                          ],
-                          "name": "div",
-                          "namespace": "http://www.w3.org/1999/xhtml",
-                          "next": [Circular],
-                          "parent": [Circular],
-                          "prev": null,
-                          "type": "tag",
-                          "x-attribsNamespace": Object {
-                            "class": undefined,
-                          },
-                          "x-attribsPrefix": Object {
-                            "class": undefined,
-                          },
-                        },
-                        "type": "tag",
-                        "x-attribsNamespace": Object {
-                          "class": undefined,
-                        },
-                        "x-attribsPrefix": Object {
-                          "class": undefined,
-                        },
-                      },
-                    ],
-                    "name": "div",
-                    "namespace": "http://www.w3.org/1999/xhtml",
-                    "next": null,
-                    "parent": [Circular],
-                    "prev": null,
-                    "type": "tag",
-                    "x-attribsNamespace": Object {
-                      "class": undefined,
-                    },
-                    "x-attribsPrefix": Object {
-                      "class": undefined,
-                    },
-                  },
-                ],
-                "name": "div",
-                "namespace": "http://www.w3.org/1999/xhtml",
-                "next": [Circular],
-                "parent": [Circular],
-                "prev": null,
-                "type": "tag",
-                "x-attribsNamespace": Object {
-                  "aria-controls": undefined,
-                  "aria-disabled": undefined,
-                  "aria-expanded": undefined,
-                  "class": undefined,
-                  "data-state": undefined,
-                  "id": undefined,
-                  "role": undefined,
-                  "tabindex": undefined,
-                },
-                "x-attribsPrefix": Object {
-                  "aria-controls": undefined,
-                  "aria-disabled": undefined,
-                  "aria-expanded": undefined,
-                  "class": undefined,
-                  "data-state": undefined,
-                  "id": undefined,
-                  "role": undefined,
-                  "tabindex": undefined,
-                },
-              },
-              "type": "tag",
-              "x-attribsNamespace": Object {
-                "class": undefined,
-              },
-              "x-attribsPrefix": Object {
-                "class": undefined,
-              },
-            },
-          ],
-          "name": "div",
-          "namespace": "http://www.w3.org/1999/xhtml",
-          "next": null,
-          "parent": [Circular],
-          "prev": [Circular],
-          "type": "tag",
-          "x-attribsNamespace": Object {
-            "class": undefined,
-            "data-state": undefined,
-            "tabindex": undefined,
-          },
-          "x-attribsPrefix": Object {
-            "class": undefined,
-            "data-state": undefined,
-            "tabindex": undefined,
-          },
-        },
-        "parent": [Circular],
-        "prev": null,
-        "type": "tag",
-        "x-attribsNamespace": Object {
-          "class": undefined,
-          "data-state": undefined,
-          "tabindex": undefined,
-        },
-        "x-attribsPrefix": Object {
-          "class": undefined,
-          "data-state": undefined,
-          "tabindex": undefined,
-        },
-      },
-      Node {
-        "attribs": Object {
-          "class": "nextui-c-hPzDAx nextui-c-huiNHE nextui-c-hPzDAx-eLdNZT-borderWeight-light nextui-c-hPzDAx-jBQhgJ-divider-true nextui-c-hPzDAx-kMkCGX-animated-true nextui-c-hPzDAx-TDdeu-visible-false nextui-collapse nextui-collapse--closed",
-          "data-state": "closed",
-          "tabindex": "-1",
-        },
-        "children": Array [
-          Node {
-            "attribs": Object {
-              "aria-controls": "react-aria6413715347-12",
-              "aria-disabled": "false",
-              "aria-expanded": "false",
-              "class": "nextui-c-lfcDHB nextui-c-PJLV nextui-c-PJLV-gulvcB-isFocusVisible-false nextui-collapse-view",
-              "data-state": "closed",
-              "id": "react-aria6413715347-11",
-              "role": "button",
-              "tabindex": "0",
-            },
-            "children": Array [
-              Node {
-                "attribs": Object {
-                  "class": "nextui-collapse-title-container",
-                },
-                "children": Array [
-                  Node {
-                    "attribs": Object {
-                      "class": "nextui-collapse-title-content",
-                    },
-                    "children": Array [
-                      Node {
-                        "attribs": Object {
-                          "class": "nextui-collapse-title",
-                        },
-                        "children": Array [
-                          Node {
-                            "data": "title2",
-                            "next": null,
-                            "parent": [Circular],
-                            "prev": null,
-                            "type": "text",
-                          },
-                        ],
-                        "name": "h3",
-                        "namespace": "http://www.w3.org/1999/xhtml",
-                        "next": null,
-                        "parent": [Circular],
-                        "prev": null,
-                        "type": "tag",
-                        "x-attribsNamespace": Object {
-                          "class": undefined,
-                        },
-                        "x-attribsPrefix": Object {
-                          "class": undefined,
-                        },
-                      },
-                    ],
-                    "name": "div",
-                    "namespace": "http://www.w3.org/1999/xhtml",
-                    "next": Node {
-                      "attribs": Object {
-                        "class": "nextui-collapse-title-content-right",
-                      },
-                      "children": Array [
-                        Node {
-                          "attribs": Object {
-                            "class": "nextui-c-fUXRSc nextui-collapse-icon",
-                            "fill": "none",
-                            "focusable": "false",
-                            "height": "20",
-                            "role": "presentation",
-                            "viewBox": "0 0 24 24",
-                            "width": "20",
-                            "xmlns": "http://www.w3.org/2000/svg",
-                          },
-                          "children": Array [
-                            Node {
-                              "attribs": Object {
-                                "d": "M15.5 19l-7-7 7-7",
-                                "stroke-linecap": "round",
-                                "stroke-linejoin": "round",
-                                "stroke-width": "1.5",
-                              },
-                              "children": Array [],
-                              "name": "path",
-                              "namespace": "http://www.w3.org/2000/svg",
-                              "next": null,
-                              "parent": [Circular],
-                              "prev": null,
-                              "type": "tag",
-                              "x-attribsNamespace": Object {
-                                "d": undefined,
-                                "stroke-linecap": undefined,
-                                "stroke-linejoin": undefined,
-                                "stroke-width": undefined,
-                              },
-                              "x-attribsPrefix": Object {
-                                "d": undefined,
-                                "stroke-linecap": undefined,
-                                "stroke-linejoin": undefined,
-                                "stroke-width": undefined,
-                              },
-                            },
-                          ],
-                          "name": "svg",
-                          "namespace": "http://www.w3.org/2000/svg",
-                          "next": null,
-                          "parent": [Circular],
-                          "prev": null,
-                          "type": "tag",
-                          "x-attribsNamespace": Object {
-                            "class": undefined,
-                            "fill": undefined,
-                            "focusable": undefined,
-                            "height": undefined,
-                            "role": undefined,
-                            "viewBox": undefined,
-                            "width": undefined,
-                            "xmlns": "http://www.w3.org/2000/xmlns/",
-                          },
-                          "x-attribsPrefix": Object {
-                            "class": undefined,
-                            "fill": undefined,
-                            "focusable": undefined,
-                            "height": undefined,
-                            "role": undefined,
-                            "viewBox": undefined,
-                            "width": undefined,
-                            "xmlns": "",
-                          },
-                        },
-                      ],
-                      "name": "div",
-                      "namespace": "http://www.w3.org/1999/xhtml",
-                      "next": null,
-                      "parent": [Circular],
-                      "prev": [Circular],
-                      "type": "tag",
-                      "x-attribsNamespace": Object {
-                        "class": undefined,
-                      },
-                      "x-attribsPrefix": Object {
-                        "class": undefined,
-                      },
-                    },
-                    "parent": [Circular],
-                    "prev": null,
-                    "type": "tag",
-                    "x-attribsNamespace": Object {
-                      "class": undefined,
-                    },
-                    "x-attribsPrefix": Object {
-                      "class": undefined,
-                    },
-                  },
-                  Node {
-                    "attribs": Object {
-                      "class": "nextui-collapse-title-content-right",
-                    },
-                    "children": Array [
-                      Node {
-                        "attribs": Object {
-                          "class": "nextui-c-fUXRSc nextui-collapse-icon",
-                          "fill": "none",
-                          "focusable": "false",
-                          "height": "20",
-                          "role": "presentation",
-                          "viewBox": "0 0 24 24",
-                          "width": "20",
-                          "xmlns": "http://www.w3.org/2000/svg",
-                        },
-                        "children": Array [
-                          Node {
-                            "attribs": Object {
-                              "d": "M15.5 19l-7-7 7-7",
-                              "stroke-linecap": "round",
-                              "stroke-linejoin": "round",
-                              "stroke-width": "1.5",
-                            },
-                            "children": Array [],
-                            "name": "path",
-                            "namespace": "http://www.w3.org/2000/svg",
-                            "next": null,
-                            "parent": [Circular],
-                            "prev": null,
-                            "type": "tag",
-                            "x-attribsNamespace": Object {
-                              "d": undefined,
-                              "stroke-linecap": undefined,
-                              "stroke-linejoin": undefined,
-                              "stroke-width": undefined,
-                            },
-                            "x-attribsPrefix": Object {
-                              "d": undefined,
-                              "stroke-linecap": undefined,
-                              "stroke-linejoin": undefined,
-                              "stroke-width": undefined,
-                            },
-                          },
-                        ],
-                        "name": "svg",
-                        "namespace": "http://www.w3.org/2000/svg",
-                        "next": null,
-                        "parent": [Circular],
-                        "prev": null,
-                        "type": "tag",
-                        "x-attribsNamespace": Object {
-                          "class": undefined,
-                          "fill": undefined,
-                          "focusable": undefined,
-                          "height": undefined,
-                          "role": undefined,
-                          "viewBox": undefined,
-                          "width": undefined,
-                          "xmlns": "http://www.w3.org/2000/xmlns/",
-                        },
-                        "x-attribsPrefix": Object {
-                          "class": undefined,
-                          "fill": undefined,
-                          "focusable": undefined,
-                          "height": undefined,
-                          "role": undefined,
-                          "viewBox": undefined,
-                          "width": undefined,
-                          "xmlns": "",
-                        },
-                      },
-                    ],
-                    "name": "div",
-                    "namespace": "http://www.w3.org/1999/xhtml",
-                    "next": null,
-                    "parent": [Circular],
-                    "prev": Node {
-                      "attribs": Object {
-                        "class": "nextui-collapse-title-content",
-                      },
-                      "children": Array [
-                        Node {
-                          "attribs": Object {
-                            "class": "nextui-collapse-title",
-                          },
-                          "children": Array [
-                            Node {
-                              "data": "title2",
-                              "next": null,
-                              "parent": [Circular],
-                              "prev": null,
-                              "type": "text",
-                            },
-                          ],
-                          "name": "h3",
-                          "namespace": "http://www.w3.org/1999/xhtml",
-                          "next": null,
-                          "parent": [Circular],
-                          "prev": null,
-                          "type": "tag",
-                          "x-attribsNamespace": Object {
-                            "class": undefined,
-                          },
-                          "x-attribsPrefix": Object {
-                            "class": undefined,
-                          },
-                        },
-                      ],
-                      "name": "div",
-                      "namespace": "http://www.w3.org/1999/xhtml",
-                      "next": [Circular],
-                      "parent": [Circular],
-                      "prev": null,
-                      "type": "tag",
-                      "x-attribsNamespace": Object {
-                        "class": undefined,
-                      },
-                      "x-attribsPrefix": Object {
-                        "class": undefined,
-                      },
-                    },
-                    "type": "tag",
-                    "x-attribsNamespace": Object {
-                      "class": undefined,
-                    },
-                    "x-attribsPrefix": Object {
-                      "class": undefined,
-                    },
-                  },
-                ],
-                "name": "div",
-                "namespace": "http://www.w3.org/1999/xhtml",
-                "next": null,
-                "parent": [Circular],
-                "prev": null,
-                "type": "tag",
-                "x-attribsNamespace": Object {
-                  "class": undefined,
-                },
-                "x-attribsPrefix": Object {
-                  "class": undefined,
-                },
-              },
-            ],
-            "name": "div",
-            "namespace": "http://www.w3.org/1999/xhtml",
-            "next": Node {
-              "attribs": Object {
-                "class": "nextui-c-dJMBOt nextui-c-dJMBOt-ielLSBX-css",
-              },
-              "children": Array [
-                Node {
-                  "attribs": Object {
-                    "class": "nextui-expand-content",
-                  },
-                  "children": Array [
-                    Node {
-                      "attribs": Object {
-                        "aria-labelledby": "react-aria6413715347-11",
-                        "class": "nextui-c-fMAxGR nextui-collapse-content",
-                        "id": "react-aria6413715347-12",
-                        "role": "region",
-                        "tabindex": "-1",
-                      },
-                      "children": Array [
-                        Node {
-                          "data": "content2",
-                          "next": null,
-                          "parent": [Circular],
-                          "prev": null,
-                          "type": "text",
-                        },
-                      ],
-                      "name": "div",
-                      "namespace": "http://www.w3.org/1999/xhtml",
-                      "next": null,
-                      "parent": [Circular],
-                      "prev": null,
-                      "type": "tag",
-                      "x-attribsNamespace": Object {
-                        "aria-labelledby": undefined,
-                        "class": undefined,
-                        "id": undefined,
-                        "role": undefined,
-                        "tabindex": undefined,
-                      },
-                      "x-attribsPrefix": Object {
-                        "aria-labelledby": undefined,
-                        "class": undefined,
-                        "id": undefined,
-                        "role": undefined,
-                        "tabindex": undefined,
-                      },
-                    },
-                  ],
-                  "name": "div",
-                  "namespace": "http://www.w3.org/1999/xhtml",
-                  "next": null,
-                  "parent": [Circular],
-                  "prev": null,
-                  "type": "tag",
-                  "x-attribsNamespace": Object {
-                    "class": undefined,
-                  },
-                  "x-attribsPrefix": Object {
-                    "class": undefined,
-                  },
-                },
-              ],
-              "name": "div",
-              "namespace": "http://www.w3.org/1999/xhtml",
-              "next": null,
-              "parent": [Circular],
-              "prev": [Circular],
-              "type": "tag",
-              "x-attribsNamespace": Object {
-                "class": undefined,
-              },
-              "x-attribsPrefix": Object {
-                "class": undefined,
-              },
-            },
-            "parent": [Circular],
-            "prev": null,
-            "type": "tag",
-            "x-attribsNamespace": Object {
-              "aria-controls": undefined,
-              "aria-disabled": undefined,
-              "aria-expanded": undefined,
-              "class": undefined,
-              "data-state": undefined,
-              "id": undefined,
-              "role": undefined,
-              "tabindex": undefined,
-            },
-            "x-attribsPrefix": Object {
-              "aria-controls": undefined,
-              "aria-disabled": undefined,
-              "aria-expanded": undefined,
-              "class": undefined,
-              "data-state": undefined,
-              "id": undefined,
-              "role": undefined,
-              "tabindex": undefined,
-            },
-          },
-          Node {
-            "attribs": Object {
-              "class": "nextui-c-dJMBOt nextui-c-dJMBOt-ielLSBX-css",
-            },
-            "children": Array [
-              Node {
-                "attribs": Object {
-                  "class": "nextui-expand-content",
-                },
-                "children": Array [
-                  Node {
-                    "attribs": Object {
-                      "aria-labelledby": "react-aria6413715347-11",
-                      "class": "nextui-c-fMAxGR nextui-collapse-content",
-                      "id": "react-aria6413715347-12",
-                      "role": "region",
-                      "tabindex": "-1",
-                    },
-                    "children": Array [
-                      Node {
-                        "data": "content2",
-                        "next": null,
-                        "parent": [Circular],
-                        "prev": null,
-                        "type": "text",
-                      },
-                    ],
-                    "name": "div",
-                    "namespace": "http://www.w3.org/1999/xhtml",
-                    "next": null,
-                    "parent": [Circular],
-                    "prev": null,
-                    "type": "tag",
-                    "x-attribsNamespace": Object {
-                      "aria-labelledby": undefined,
-                      "class": undefined,
-                      "id": undefined,
-                      "role": undefined,
-                      "tabindex": undefined,
-                    },
-                    "x-attribsPrefix": Object {
-                      "aria-labelledby": undefined,
-                      "class": undefined,
-                      "id": undefined,
-                      "role": undefined,
-                      "tabindex": undefined,
-                    },
-                  },
-                ],
-                "name": "div",
-                "namespace": "http://www.w3.org/1999/xhtml",
-                "next": null,
-                "parent": [Circular],
-                "prev": null,
-                "type": "tag",
-                "x-attribsNamespace": Object {
-                  "class": undefined,
-                },
-                "x-attribsPrefix": Object {
-                  "class": undefined,
-                },
-              },
-            ],
-            "name": "div",
-            "namespace": "http://www.w3.org/1999/xhtml",
-            "next": null,
-            "parent": [Circular],
-            "prev": Node {
-              "attribs": Object {
-                "aria-controls": "react-aria6413715347-12",
-                "aria-disabled": "false",
-                "aria-expanded": "false",
-                "class": "nextui-c-lfcDHB nextui-c-PJLV nextui-c-PJLV-gulvcB-isFocusVisible-false nextui-collapse-view",
-                "data-state": "closed",
-                "id": "react-aria6413715347-11",
-                "role": "button",
-                "tabindex": "0",
-              },
-              "children": Array [
-                Node {
-                  "attribs": Object {
-                    "class": "nextui-collapse-title-container",
-                  },
-                  "children": Array [
-                    Node {
-                      "attribs": Object {
-                        "class": "nextui-collapse-title-content",
-                      },
-                      "children": Array [
-                        Node {
-                          "attribs": Object {
-                            "class": "nextui-collapse-title",
-                          },
-                          "children": Array [
-                            Node {
-                              "data": "title2",
-                              "next": null,
-                              "parent": [Circular],
-                              "prev": null,
-                              "type": "text",
-                            },
-                          ],
-                          "name": "h3",
-                          "namespace": "http://www.w3.org/1999/xhtml",
-                          "next": null,
-                          "parent": [Circular],
-                          "prev": null,
-                          "type": "tag",
-                          "x-attribsNamespace": Object {
-                            "class": undefined,
-                          },
-                          "x-attribsPrefix": Object {
-                            "class": undefined,
-                          },
-                        },
-                      ],
-                      "name": "div",
-                      "namespace": "http://www.w3.org/1999/xhtml",
-                      "next": Node {
-                        "attribs": Object {
-                          "class": "nextui-collapse-title-content-right",
-                        },
-                        "children": Array [
-                          Node {
-                            "attribs": Object {
-                              "class": "nextui-c-fUXRSc nextui-collapse-icon",
-                              "fill": "none",
-                              "focusable": "false",
-                              "height": "20",
-                              "role": "presentation",
-                              "viewBox": "0 0 24 24",
-                              "width": "20",
-                              "xmlns": "http://www.w3.org/2000/svg",
-                            },
-                            "children": Array [
-                              Node {
-                                "attribs": Object {
-                                  "d": "M15.5 19l-7-7 7-7",
-                                  "stroke-linecap": "round",
-                                  "stroke-linejoin": "round",
-                                  "stroke-width": "1.5",
-                                },
-                                "children": Array [],
-                                "name": "path",
-                                "namespace": "http://www.w3.org/2000/svg",
-                                "next": null,
-                                "parent": [Circular],
-                                "prev": null,
-                                "type": "tag",
-                                "x-attribsNamespace": Object {
-                                  "d": undefined,
-                                  "stroke-linecap": undefined,
-                                  "stroke-linejoin": undefined,
-                                  "stroke-width": undefined,
-                                },
-                                "x-attribsPrefix": Object {
-                                  "d": undefined,
-                                  "stroke-linecap": undefined,
-                                  "stroke-linejoin": undefined,
-                                  "stroke-width": undefined,
-                                },
-                              },
-                            ],
-                            "name": "svg",
-                            "namespace": "http://www.w3.org/2000/svg",
-                            "next": null,
-                            "parent": [Circular],
-                            "prev": null,
-                            "type": "tag",
-                            "x-attribsNamespace": Object {
-                              "class": undefined,
-                              "fill": undefined,
-                              "focusable": undefined,
-                              "height": undefined,
-                              "role": undefined,
-                              "viewBox": undefined,
-                              "width": undefined,
-                              "xmlns": "http://www.w3.org/2000/xmlns/",
-                            },
-                            "x-attribsPrefix": Object {
-                              "class": undefined,
-                              "fill": undefined,
-                              "focusable": undefined,
-                              "height": undefined,
-                              "role": undefined,
-                              "viewBox": undefined,
-                              "width": undefined,
-                              "xmlns": "",
-                            },
-                          },
-                        ],
-                        "name": "div",
-                        "namespace": "http://www.w3.org/1999/xhtml",
-                        "next": null,
-                        "parent": [Circular],
-                        "prev": [Circular],
-                        "type": "tag",
-                        "x-attribsNamespace": Object {
-                          "class": undefined,
-                        },
-                        "x-attribsPrefix": Object {
-                          "class": undefined,
-                        },
-                      },
-                      "parent": [Circular],
-                      "prev": null,
-                      "type": "tag",
-                      "x-attribsNamespace": Object {
-                        "class": undefined,
-                      },
-                      "x-attribsPrefix": Object {
-                        "class": undefined,
-                      },
-                    },
-                    Node {
-                      "attribs": Object {
-                        "class": "nextui-collapse-title-content-right",
-                      },
-                      "children": Array [
-                        Node {
-                          "attribs": Object {
-                            "class": "nextui-c-fUXRSc nextui-collapse-icon",
-                            "fill": "none",
-                            "focusable": "false",
-                            "height": "20",
-                            "role": "presentation",
-                            "viewBox": "0 0 24 24",
-                            "width": "20",
-                            "xmlns": "http://www.w3.org/2000/svg",
-                          },
-                          "children": Array [
-                            Node {
-                              "attribs": Object {
-                                "d": "M15.5 19l-7-7 7-7",
-                                "stroke-linecap": "round",
-                                "stroke-linejoin": "round",
-                                "stroke-width": "1.5",
-                              },
-                              "children": Array [],
-                              "name": "path",
-                              "namespace": "http://www.w3.org/2000/svg",
-                              "next": null,
-                              "parent": [Circular],
-                              "prev": null,
-                              "type": "tag",
-                              "x-attribsNamespace": Object {
-                                "d": undefined,
-                                "stroke-linecap": undefined,
-                                "stroke-linejoin": undefined,
-                                "stroke-width": undefined,
-                              },
-                              "x-attribsPrefix": Object {
-                                "d": undefined,
-                                "stroke-linecap": undefined,
-                                "stroke-linejoin": undefined,
-                                "stroke-width": undefined,
-                              },
-                            },
-                          ],
-                          "name": "svg",
-                          "namespace": "http://www.w3.org/2000/svg",
-                          "next": null,
-                          "parent": [Circular],
-                          "prev": null,
-                          "type": "tag",
-                          "x-attribsNamespace": Object {
-                            "class": undefined,
-                            "fill": undefined,
-                            "focusable": undefined,
-                            "height": undefined,
-                            "role": undefined,
-                            "viewBox": undefined,
-                            "width": undefined,
-                            "xmlns": "http://www.w3.org/2000/xmlns/",
-                          },
-                          "x-attribsPrefix": Object {
-                            "class": undefined,
-                            "fill": undefined,
-                            "focusable": undefined,
-                            "height": undefined,
-                            "role": undefined,
-                            "viewBox": undefined,
-                            "width": undefined,
-                            "xmlns": "",
-                          },
-                        },
-                      ],
-                      "name": "div",
-                      "namespace": "http://www.w3.org/1999/xhtml",
-                      "next": null,
-                      "parent": [Circular],
-                      "prev": Node {
-                        "attribs": Object {
-                          "class": "nextui-collapse-title-content",
-                        },
-                        "children": Array [
-                          Node {
-                            "attribs": Object {
-                              "class": "nextui-collapse-title",
-                            },
-                            "children": Array [
-                              Node {
-                                "data": "title2",
-                                "next": null,
-                                "parent": [Circular],
-                                "prev": null,
-                                "type": "text",
-                              },
-                            ],
-                            "name": "h3",
-                            "namespace": "http://www.w3.org/1999/xhtml",
-                            "next": null,
-                            "parent": [Circular],
-                            "prev": null,
-                            "type": "tag",
-                            "x-attribsNamespace": Object {
-                              "class": undefined,
-                            },
-                            "x-attribsPrefix": Object {
-                              "class": undefined,
-                            },
-                          },
-                        ],
-                        "name": "div",
-                        "namespace": "http://www.w3.org/1999/xhtml",
-                        "next": [Circular],
-                        "parent": [Circular],
-                        "prev": null,
-                        "type": "tag",
-                        "x-attribsNamespace": Object {
-                          "class": undefined,
-                        },
-                        "x-attribsPrefix": Object {
-                          "class": undefined,
-                        },
-                      },
-                      "type": "tag",
-                      "x-attribsNamespace": Object {
-                        "class": undefined,
-                      },
-                      "x-attribsPrefix": Object {
-                        "class": undefined,
-                      },
-                    },
-                  ],
-                  "name": "div",
-                  "namespace": "http://www.w3.org/1999/xhtml",
-                  "next": null,
-                  "parent": [Circular],
-                  "prev": null,
-                  "type": "tag",
-                  "x-attribsNamespace": Object {
-                    "class": undefined,
-                  },
-                  "x-attribsPrefix": Object {
-                    "class": undefined,
-                  },
-                },
-              ],
-              "name": "div",
-              "namespace": "http://www.w3.org/1999/xhtml",
-              "next": [Circular],
-              "parent": [Circular],
-              "prev": null,
-              "type": "tag",
-              "x-attribsNamespace": Object {
-                "aria-controls": undefined,
-                "aria-disabled": undefined,
-                "aria-expanded": undefined,
-                "class": undefined,
-                "data-state": undefined,
-                "id": undefined,
-                "role": undefined,
-                "tabindex": undefined,
-              },
-              "x-attribsPrefix": Object {
-                "aria-controls": undefined,
-                "aria-disabled": undefined,
-                "aria-expanded": undefined,
-                "class": undefined,
-                "data-state": undefined,
-                "id": undefined,
-                "role": undefined,
-                "tabindex": undefined,
-              },
-            },
-            "type": "tag",
-            "x-attribsNamespace": Object {
-              "class": undefined,
-            },
-            "x-attribsPrefix": Object {
-              "class": undefined,
-            },
-          },
-        ],
-        "name": "div",
-        "namespace": "http://www.w3.org/1999/xhtml",
-        "next": null,
-        "parent": [Circular],
-        "prev": Node {
-          "attribs": Object {
-            "class": "nextui-c-hPzDAx nextui-c-huiNHE nextui-c-hPzDAx-eLdNZT-borderWeight-light nextui-c-hPzDAx-jBQhgJ-divider-true nextui-c-hPzDAx-kMkCGX-animated-true nextui-c-hPzDAx-TDdeu-visible-false nextui-collapse nextui-collapse--closed",
-            "data-state": "closed",
-            "tabindex": "-1",
-          },
-          "children": Array [
-            Node {
-              "attribs": Object {
-                "aria-controls": "react-aria6413715347-10",
-                "aria-disabled": "false",
-                "aria-expanded": "false",
-                "class": "nextui-c-lfcDHB nextui-c-PJLV nextui-c-PJLV-gulvcB-isFocusVisible-false nextui-collapse-view",
-                "data-state": "closed",
-                "id": "react-aria6413715347-9",
-                "role": "button",
-                "tabindex": "0",
-              },
-              "children": Array [
-                Node {
-                  "attribs": Object {
-                    "class": "nextui-collapse-title-container",
-                  },
-                  "children": Array [
-                    Node {
-                      "attribs": Object {
-                        "class": "nextui-collapse-title-content",
-                      },
-                      "children": Array [
-                        Node {
-                          "attribs": Object {
-                            "class": "nextui-collapse-title",
-                          },
-                          "children": Array [
-                            Node {
-                              "data": "title1",
-                              "next": null,
-                              "parent": [Circular],
-                              "prev": null,
-                              "type": "text",
-                            },
-                          ],
-                          "name": "h3",
-                          "namespace": "http://www.w3.org/1999/xhtml",
-                          "next": null,
-                          "parent": [Circular],
-                          "prev": null,
-                          "type": "tag",
-                          "x-attribsNamespace": Object {
-                            "class": undefined,
-                          },
-                          "x-attribsPrefix": Object {
-                            "class": undefined,
-                          },
-                        },
-                      ],
-                      "name": "div",
-                      "namespace": "http://www.w3.org/1999/xhtml",
-                      "next": Node {
-                        "attribs": Object {
-                          "class": "nextui-collapse-title-content-right",
-                        },
-                        "children": Array [
-                          Node {
-                            "attribs": Object {
-                              "class": "nextui-c-fUXRSc nextui-collapse-icon",
-                              "fill": "none",
-                              "focusable": "false",
-                              "height": "20",
-                              "role": "presentation",
-                              "viewBox": "0 0 24 24",
-                              "width": "20",
-                              "xmlns": "http://www.w3.org/2000/svg",
-                            },
-                            "children": Array [
-                              Node {
-                                "attribs": Object {
-                                  "d": "M15.5 19l-7-7 7-7",
-                                  "stroke-linecap": "round",
-                                  "stroke-linejoin": "round",
-                                  "stroke-width": "1.5",
-                                },
-                                "children": Array [],
-                                "name": "path",
-                                "namespace": "http://www.w3.org/2000/svg",
-                                "next": null,
-                                "parent": [Circular],
-                                "prev": null,
-                                "type": "tag",
-                                "x-attribsNamespace": Object {
-                                  "d": undefined,
-                                  "stroke-linecap": undefined,
-                                  "stroke-linejoin": undefined,
-                                  "stroke-width": undefined,
-                                },
-                                "x-attribsPrefix": Object {
-                                  "d": undefined,
-                                  "stroke-linecap": undefined,
-                                  "stroke-linejoin": undefined,
-                                  "stroke-width": undefined,
-                                },
-                              },
-                            ],
-                            "name": "svg",
-                            "namespace": "http://www.w3.org/2000/svg",
-                            "next": null,
-                            "parent": [Circular],
-                            "prev": null,
-                            "type": "tag",
-                            "x-attribsNamespace": Object {
-                              "class": undefined,
-                              "fill": undefined,
-                              "focusable": undefined,
-                              "height": undefined,
-                              "role": undefined,
-                              "viewBox": undefined,
-                              "width": undefined,
-                              "xmlns": "http://www.w3.org/2000/xmlns/",
-                            },
-                            "x-attribsPrefix": Object {
-                              "class": undefined,
-                              "fill": undefined,
-                              "focusable": undefined,
-                              "height": undefined,
-                              "role": undefined,
-                              "viewBox": undefined,
-                              "width": undefined,
-                              "xmlns": "",
-                            },
-                          },
-                        ],
-                        "name": "div",
-                        "namespace": "http://www.w3.org/1999/xhtml",
-                        "next": null,
-                        "parent": [Circular],
-                        "prev": [Circular],
-                        "type": "tag",
-                        "x-attribsNamespace": Object {
-                          "class": undefined,
-                        },
-                        "x-attribsPrefix": Object {
-                          "class": undefined,
-                        },
-                      },
-                      "parent": [Circular],
-                      "prev": null,
-                      "type": "tag",
-                      "x-attribsNamespace": Object {
-                        "class": undefined,
-                      },
-                      "x-attribsPrefix": Object {
-                        "class": undefined,
-                      },
-                    },
-                    Node {
-                      "attribs": Object {
-                        "class": "nextui-collapse-title-content-right",
-                      },
-                      "children": Array [
-                        Node {
-                          "attribs": Object {
-                            "class": "nextui-c-fUXRSc nextui-collapse-icon",
-                            "fill": "none",
-                            "focusable": "false",
-                            "height": "20",
-                            "role": "presentation",
-                            "viewBox": "0 0 24 24",
-                            "width": "20",
-                            "xmlns": "http://www.w3.org/2000/svg",
-                          },
-                          "children": Array [
-                            Node {
-                              "attribs": Object {
-                                "d": "M15.5 19l-7-7 7-7",
-                                "stroke-linecap": "round",
-                                "stroke-linejoin": "round",
-                                "stroke-width": "1.5",
-                              },
-                              "children": Array [],
-                              "name": "path",
-                              "namespace": "http://www.w3.org/2000/svg",
-                              "next": null,
-                              "parent": [Circular],
-                              "prev": null,
-                              "type": "tag",
-                              "x-attribsNamespace": Object {
-                                "d": undefined,
-                                "stroke-linecap": undefined,
-                                "stroke-linejoin": undefined,
-                                "stroke-width": undefined,
-                              },
-                              "x-attribsPrefix": Object {
-                                "d": undefined,
-                                "stroke-linecap": undefined,
-                                "stroke-linejoin": undefined,
-                                "stroke-width": undefined,
-                              },
-                            },
-                          ],
-                          "name": "svg",
-                          "namespace": "http://www.w3.org/2000/svg",
-                          "next": null,
-                          "parent": [Circular],
-                          "prev": null,
-                          "type": "tag",
-                          "x-attribsNamespace": Object {
-                            "class": undefined,
-                            "fill": undefined,
-                            "focusable": undefined,
-                            "height": undefined,
-                            "role": undefined,
-                            "viewBox": undefined,
-                            "width": undefined,
-                            "xmlns": "http://www.w3.org/2000/xmlns/",
-                          },
-                          "x-attribsPrefix": Object {
-                            "class": undefined,
-                            "fill": undefined,
-                            "focusable": undefined,
-                            "height": undefined,
-                            "role": undefined,
-                            "viewBox": undefined,
-                            "width": undefined,
-                            "xmlns": "",
-                          },
-                        },
-                      ],
-                      "name": "div",
-                      "namespace": "http://www.w3.org/1999/xhtml",
-                      "next": null,
-                      "parent": [Circular],
-                      "prev": Node {
-                        "attribs": Object {
-                          "class": "nextui-collapse-title-content",
-                        },
-                        "children": Array [
-                          Node {
-                            "attribs": Object {
-                              "class": "nextui-collapse-title",
-                            },
-                            "children": Array [
-                              Node {
-                                "data": "title1",
-                                "next": null,
-                                "parent": [Circular],
-                                "prev": null,
-                                "type": "text",
-                              },
-                            ],
-                            "name": "h3",
-                            "namespace": "http://www.w3.org/1999/xhtml",
-                            "next": null,
-                            "parent": [Circular],
-                            "prev": null,
-                            "type": "tag",
-                            "x-attribsNamespace": Object {
-                              "class": undefined,
-                            },
-                            "x-attribsPrefix": Object {
-                              "class": undefined,
-                            },
-                          },
-                        ],
-                        "name": "div",
-                        "namespace": "http://www.w3.org/1999/xhtml",
-                        "next": [Circular],
-                        "parent": [Circular],
-                        "prev": null,
-                        "type": "tag",
-                        "x-attribsNamespace": Object {
-                          "class": undefined,
-                        },
-                        "x-attribsPrefix": Object {
-                          "class": undefined,
-                        },
-                      },
-                      "type": "tag",
-                      "x-attribsNamespace": Object {
-                        "class": undefined,
-                      },
-                      "x-attribsPrefix": Object {
-                        "class": undefined,
-                      },
-                    },
-                  ],
-                  "name": "div",
-                  "namespace": "http://www.w3.org/1999/xhtml",
-                  "next": null,
-                  "parent": [Circular],
-                  "prev": null,
-                  "type": "tag",
-                  "x-attribsNamespace": Object {
-                    "class": undefined,
-                  },
-                  "x-attribsPrefix": Object {
-                    "class": undefined,
-                  },
-                },
-              ],
-              "name": "div",
-              "namespace": "http://www.w3.org/1999/xhtml",
-              "next": Node {
-                "attribs": Object {
-                  "class": "nextui-c-dJMBOt nextui-c-dJMBOt-ielLSBX-css",
-                },
-                "children": Array [
-                  Node {
-                    "attribs": Object {
-                      "class": "nextui-expand-content",
-                    },
-                    "children": Array [
-                      Node {
-                        "attribs": Object {
-                          "aria-labelledby": "react-aria6413715347-9",
-                          "class": "nextui-c-fMAxGR nextui-collapse-content",
-                          "id": "react-aria6413715347-10",
-                          "role": "region",
-                          "tabindex": "-1",
-                        },
-                        "children": Array [
-                          Node {
-                            "data": "content1",
-                            "next": null,
-                            "parent": [Circular],
-                            "prev": null,
-                            "type": "text",
-                          },
-                        ],
-                        "name": "div",
-                        "namespace": "http://www.w3.org/1999/xhtml",
-                        "next": null,
-                        "parent": [Circular],
-                        "prev": null,
-                        "type": "tag",
-                        "x-attribsNamespace": Object {
-                          "aria-labelledby": undefined,
-                          "class": undefined,
-                          "id": undefined,
-                          "role": undefined,
-                          "tabindex": undefined,
-                        },
-                        "x-attribsPrefix": Object {
-                          "aria-labelledby": undefined,
-                          "class": undefined,
-                          "id": undefined,
-                          "role": undefined,
-                          "tabindex": undefined,
-                        },
-                      },
-                    ],
-                    "name": "div",
-                    "namespace": "http://www.w3.org/1999/xhtml",
-                    "next": null,
-                    "parent": [Circular],
-                    "prev": null,
-                    "type": "tag",
-                    "x-attribsNamespace": Object {
-                      "class": undefined,
-                    },
-                    "x-attribsPrefix": Object {
-                      "class": undefined,
-                    },
-                  },
-                ],
-                "name": "div",
-                "namespace": "http://www.w3.org/1999/xhtml",
-                "next": null,
-                "parent": [Circular],
-                "prev": [Circular],
-                "type": "tag",
-                "x-attribsNamespace": Object {
-                  "class": undefined,
-                },
-                "x-attribsPrefix": Object {
-                  "class": undefined,
-                },
-              },
-              "parent": [Circular],
-              "prev": null,
-              "type": "tag",
-              "x-attribsNamespace": Object {
-                "aria-controls": undefined,
-                "aria-disabled": undefined,
-                "aria-expanded": undefined,
-                "class": undefined,
-                "data-state": undefined,
-                "id": undefined,
-                "role": undefined,
-                "tabindex": undefined,
-              },
-              "x-attribsPrefix": Object {
-                "aria-controls": undefined,
-                "aria-disabled": undefined,
-                "aria-expanded": undefined,
-                "class": undefined,
-                "data-state": undefined,
-                "id": undefined,
-                "role": undefined,
-                "tabindex": undefined,
-              },
-            },
-            Node {
-              "attribs": Object {
-                "class": "nextui-c-dJMBOt nextui-c-dJMBOt-ielLSBX-css",
-              },
-              "children": Array [
-                Node {
-                  "attribs": Object {
-                    "class": "nextui-expand-content",
-                  },
-                  "children": Array [
-                    Node {
-                      "attribs": Object {
-                        "aria-labelledby": "react-aria6413715347-9",
-                        "class": "nextui-c-fMAxGR nextui-collapse-content",
-                        "id": "react-aria6413715347-10",
-                        "role": "region",
-                        "tabindex": "-1",
-                      },
-                      "children": Array [
-                        Node {
-                          "data": "content1",
-                          "next": null,
-                          "parent": [Circular],
-                          "prev": null,
-                          "type": "text",
-                        },
-                      ],
-                      "name": "div",
-                      "namespace": "http://www.w3.org/1999/xhtml",
-                      "next": null,
-                      "parent": [Circular],
-                      "prev": null,
-                      "type": "tag",
-                      "x-attribsNamespace": Object {
-                        "aria-labelledby": undefined,
-                        "class": undefined,
-                        "id": undefined,
-                        "role": undefined,
-                        "tabindex": undefined,
-                      },
-                      "x-attribsPrefix": Object {
-                        "aria-labelledby": undefined,
-                        "class": undefined,
-                        "id": undefined,
-                        "role": undefined,
-                        "tabindex": undefined,
-                      },
-                    },
-                  ],
-                  "name": "div",
-                  "namespace": "http://www.w3.org/1999/xhtml",
-                  "next": null,
-                  "parent": [Circular],
-                  "prev": null,
-                  "type": "tag",
-                  "x-attribsNamespace": Object {
-                    "class": undefined,
-                  },
-                  "x-attribsPrefix": Object {
-                    "class": undefined,
-                  },
-                },
-              ],
-              "name": "div",
-              "namespace": "http://www.w3.org/1999/xhtml",
-              "next": null,
-              "parent": [Circular],
-              "prev": Node {
-                "attribs": Object {
-                  "aria-controls": "react-aria6413715347-10",
-                  "aria-disabled": "false",
-                  "aria-expanded": "false",
-                  "class": "nextui-c-lfcDHB nextui-c-PJLV nextui-c-PJLV-gulvcB-isFocusVisible-false nextui-collapse-view",
-                  "data-state": "closed",
-                  "id": "react-aria6413715347-9",
-                  "role": "button",
-                  "tabindex": "0",
-                },
-                "children": Array [
-                  Node {
-                    "attribs": Object {
-                      "class": "nextui-collapse-title-container",
-                    },
-                    "children": Array [
-                      Node {
-                        "attribs": Object {
-                          "class": "nextui-collapse-title-content",
-                        },
-                        "children": Array [
-                          Node {
-                            "attribs": Object {
-                              "class": "nextui-collapse-title",
-                            },
-                            "children": Array [
-                              Node {
-                                "data": "title1",
-                                "next": null,
-                                "parent": [Circular],
-                                "prev": null,
-                                "type": "text",
-                              },
-                            ],
-                            "name": "h3",
-                            "namespace": "http://www.w3.org/1999/xhtml",
-                            "next": null,
-                            "parent": [Circular],
-                            "prev": null,
-                            "type": "tag",
-                            "x-attribsNamespace": Object {
-                              "class": undefined,
-                            },
-                            "x-attribsPrefix": Object {
-                              "class": undefined,
-                            },
-                          },
-                        ],
-                        "name": "div",
-                        "namespace": "http://www.w3.org/1999/xhtml",
-                        "next": Node {
-                          "attribs": Object {
-                            "class": "nextui-collapse-title-content-right",
-                          },
-                          "children": Array [
-                            Node {
-                              "attribs": Object {
-                                "class": "nextui-c-fUXRSc nextui-collapse-icon",
-                                "fill": "none",
-                                "focusable": "false",
-                                "height": "20",
-                                "role": "presentation",
-                                "viewBox": "0 0 24 24",
-                                "width": "20",
-                                "xmlns": "http://www.w3.org/2000/svg",
-                              },
-                              "children": Array [
-                                Node {
-                                  "attribs": Object {
-                                    "d": "M15.5 19l-7-7 7-7",
-                                    "stroke-linecap": "round",
-                                    "stroke-linejoin": "round",
-                                    "stroke-width": "1.5",
-                                  },
-                                  "children": Array [],
-                                  "name": "path",
-                                  "namespace": "http://www.w3.org/2000/svg",
-                                  "next": null,
-                                  "parent": [Circular],
-                                  "prev": null,
-                                  "type": "tag",
-                                  "x-attribsNamespace": Object {
-                                    "d": undefined,
-                                    "stroke-linecap": undefined,
-                                    "stroke-linejoin": undefined,
-                                    "stroke-width": undefined,
-                                  },
-                                  "x-attribsPrefix": Object {
-                                    "d": undefined,
-                                    "stroke-linecap": undefined,
-                                    "stroke-linejoin": undefined,
-                                    "stroke-width": undefined,
-                                  },
-                                },
-                              ],
-                              "name": "svg",
-                              "namespace": "http://www.w3.org/2000/svg",
-                              "next": null,
-                              "parent": [Circular],
-                              "prev": null,
-                              "type": "tag",
-                              "x-attribsNamespace": Object {
-                                "class": undefined,
-                                "fill": undefined,
-                                "focusable": undefined,
-                                "height": undefined,
-                                "role": undefined,
-                                "viewBox": undefined,
-                                "width": undefined,
-                                "xmlns": "http://www.w3.org/2000/xmlns/",
-                              },
-                              "x-attribsPrefix": Object {
-                                "class": undefined,
-                                "fill": undefined,
-                                "focusable": undefined,
-                                "height": undefined,
-                                "role": undefined,
-                                "viewBox": undefined,
-                                "width": undefined,
-                                "xmlns": "",
-                              },
-                            },
-                          ],
-                          "name": "div",
-                          "namespace": "http://www.w3.org/1999/xhtml",
-                          "next": null,
-                          "parent": [Circular],
-                          "prev": [Circular],
-                          "type": "tag",
-                          "x-attribsNamespace": Object {
-                            "class": undefined,
-                          },
-                          "x-attribsPrefix": Object {
-                            "class": undefined,
-                          },
-                        },
-                        "parent": [Circular],
-                        "prev": null,
-                        "type": "tag",
-                        "x-attribsNamespace": Object {
-                          "class": undefined,
-                        },
-                        "x-attribsPrefix": Object {
-                          "class": undefined,
-                        },
-                      },
-                      Node {
-                        "attribs": Object {
-                          "class": "nextui-collapse-title-content-right",
-                        },
-                        "children": Array [
-                          Node {
-                            "attribs": Object {
-                              "class": "nextui-c-fUXRSc nextui-collapse-icon",
-                              "fill": "none",
-                              "focusable": "false",
-                              "height": "20",
-                              "role": "presentation",
-                              "viewBox": "0 0 24 24",
-                              "width": "20",
-                              "xmlns": "http://www.w3.org/2000/svg",
-                            },
-                            "children": Array [
-                              Node {
-                                "attribs": Object {
-                                  "d": "M15.5 19l-7-7 7-7",
-                                  "stroke-linecap": "round",
-                                  "stroke-linejoin": "round",
-                                  "stroke-width": "1.5",
-                                },
-                                "children": Array [],
-                                "name": "path",
-                                "namespace": "http://www.w3.org/2000/svg",
-                                "next": null,
-                                "parent": [Circular],
-                                "prev": null,
-                                "type": "tag",
-                                "x-attribsNamespace": Object {
-                                  "d": undefined,
-                                  "stroke-linecap": undefined,
-                                  "stroke-linejoin": undefined,
-                                  "stroke-width": undefined,
-                                },
-                                "x-attribsPrefix": Object {
-                                  "d": undefined,
-                                  "stroke-linecap": undefined,
-                                  "stroke-linejoin": undefined,
-                                  "stroke-width": undefined,
-                                },
-                              },
-                            ],
-                            "name": "svg",
-                            "namespace": "http://www.w3.org/2000/svg",
-                            "next": null,
-                            "parent": [Circular],
-                            "prev": null,
-                            "type": "tag",
-                            "x-attribsNamespace": Object {
-                              "class": undefined,
-                              "fill": undefined,
-                              "focusable": undefined,
-                              "height": undefined,
-                              "role": undefined,
-                              "viewBox": undefined,
-                              "width": undefined,
-                              "xmlns": "http://www.w3.org/2000/xmlns/",
-                            },
-                            "x-attribsPrefix": Object {
-                              "class": undefined,
-                              "fill": undefined,
-                              "focusable": undefined,
-                              "height": undefined,
-                              "role": undefined,
-                              "viewBox": undefined,
-                              "width": undefined,
-                              "xmlns": "",
-                            },
-                          },
-                        ],
-                        "name": "div",
-                        "namespace": "http://www.w3.org/1999/xhtml",
-                        "next": null,
-                        "parent": [Circular],
-                        "prev": Node {
-                          "attribs": Object {
-                            "class": "nextui-collapse-title-content",
-                          },
-                          "children": Array [
-                            Node {
-                              "attribs": Object {
-                                "class": "nextui-collapse-title",
-                              },
-                              "children": Array [
-                                Node {
-                                  "data": "title1",
-                                  "next": null,
-                                  "parent": [Circular],
-                                  "prev": null,
-                                  "type": "text",
-                                },
-                              ],
-                              "name": "h3",
-                              "namespace": "http://www.w3.org/1999/xhtml",
-                              "next": null,
-                              "parent": [Circular],
-                              "prev": null,
-                              "type": "tag",
-                              "x-attribsNamespace": Object {
-                                "class": undefined,
-                              },
-                              "x-attribsPrefix": Object {
-                                "class": undefined,
-                              },
-                            },
-                          ],
-                          "name": "div",
-                          "namespace": "http://www.w3.org/1999/xhtml",
-                          "next": [Circular],
-                          "parent": [Circular],
-                          "prev": null,
-                          "type": "tag",
-                          "x-attribsNamespace": Object {
-                            "class": undefined,
-                          },
-                          "x-attribsPrefix": Object {
-                            "class": undefined,
-                          },
-                        },
-                        "type": "tag",
-                        "x-attribsNamespace": Object {
-                          "class": undefined,
-                        },
-                        "x-attribsPrefix": Object {
-                          "class": undefined,
-                        },
-                      },
-                    ],
-                    "name": "div",
-                    "namespace": "http://www.w3.org/1999/xhtml",
-                    "next": null,
-                    "parent": [Circular],
-                    "prev": null,
-                    "type": "tag",
-                    "x-attribsNamespace": Object {
-                      "class": undefined,
-                    },
-                    "x-attribsPrefix": Object {
-                      "class": undefined,
-                    },
-                  },
-                ],
-                "name": "div",
-                "namespace": "http://www.w3.org/1999/xhtml",
-                "next": [Circular],
-                "parent": [Circular],
-                "prev": null,
-                "type": "tag",
-                "x-attribsNamespace": Object {
-                  "aria-controls": undefined,
-                  "aria-disabled": undefined,
-                  "aria-expanded": undefined,
-                  "class": undefined,
-                  "data-state": undefined,
-                  "id": undefined,
-                  "role": undefined,
-                  "tabindex": undefined,
-                },
-                "x-attribsPrefix": Object {
-                  "aria-controls": undefined,
-                  "aria-disabled": undefined,
-                  "aria-expanded": undefined,
-                  "class": undefined,
-                  "data-state": undefined,
-                  "id": undefined,
-                  "role": undefined,
-                  "tabindex": undefined,
-                },
-              },
-              "type": "tag",
-              "x-attribsNamespace": Object {
-                "class": undefined,
-              },
-              "x-attribsPrefix": Object {
-                "class": undefined,
-              },
-            },
-          ],
-          "name": "div",
-          "namespace": "http://www.w3.org/1999/xhtml",
-          "next": [Circular],
-          "parent": [Circular],
-          "prev": null,
-          "type": "tag",
-          "x-attribsNamespace": Object {
-            "class": undefined,
-            "data-state": undefined,
-            "tabindex": undefined,
-          },
-          "x-attribsPrefix": Object {
-            "class": undefined,
-            "data-state": undefined,
-            "tabindex": undefined,
-          },
-        },
-        "type": "tag",
-        "x-attribsNamespace": Object {
-          "class": undefined,
-          "data-state": undefined,
-          "tabindex": undefined,
-        },
-        "x-attribsPrefix": Object {
-          "class": undefined,
-          "data-state": undefined,
-          "tabindex": undefined,
-        },
-      },
-    ],
-    "name": "div",
-    "namespace": "http://www.w3.org/1999/xhtml",
-    "next": null,
-    "parent": Node {
-      "children": Array [
-        [Circular],
-      ],
-      "name": "root",
-      "next": null,
-      "parent": null,
-      "prev": null,
-      "type": "root",
-    },
-    "prev": null,
-    "type": "tag",
-    "x-attribsNamespace": Object {
-      "class": undefined,
-    },
-    "x-attribsPrefix": Object {
-      "class": undefined,
-    },
-  },
-=======
   "0": <div
     class="nextui-c-dWWWSv nextui-c-dWWWSv-eaqZHc-borderWeight-light nextui-c-dWWWSv-jXueSE-bordered-true"
   >
@@ -3295,12 +15,12 @@
       tabindex="-1"
     >
       <div
-        aria-controls="react-aria8641349695-10"
+        aria-controls="react-aria4105427206-10"
         aria-disabled="false"
         aria-expanded="false"
         class="nextui-c-lfcDHB nextui-c-PJLV nextui-c-PJLV-gulvcB-isFocusVisible-false nextui-collapse-view"
         data-state="closed"
-        id="react-aria8641349695-9"
+        id="react-aria4105427206-9"
         role="button"
         tabindex="0"
       >
@@ -3346,9 +66,9 @@
           class="nextui-expand-content"
         >
           <div
-            aria-labelledby="react-aria8641349695-9"
+            aria-labelledby="react-aria4105427206-9"
             class="nextui-c-fMAxGR nextui-collapse-content"
-            id="react-aria8641349695-10"
+            id="react-aria4105427206-10"
             role="region"
             tabindex="-1"
           >
@@ -3363,12 +83,12 @@
       tabindex="-1"
     >
       <div
-        aria-controls="react-aria8641349695-12"
+        aria-controls="react-aria4105427206-12"
         aria-disabled="false"
         aria-expanded="false"
         class="nextui-c-lfcDHB nextui-c-PJLV nextui-c-PJLV-gulvcB-isFocusVisible-false nextui-collapse-view"
         data-state="closed"
-        id="react-aria8641349695-11"
+        id="react-aria4105427206-11"
         role="button"
         tabindex="0"
       >
@@ -3414,9 +134,9 @@
           class="nextui-expand-content"
         >
           <div
-            aria-labelledby="react-aria8641349695-11"
+            aria-labelledby="react-aria4105427206-11"
             class="nextui-c-fMAxGR nextui-collapse-content"
-            id="react-aria8641349695-12"
+            id="react-aria4105427206-12"
             role="region"
             tabindex="-1"
           >
@@ -3426,7 +146,6 @@
       </div>
     </div>
   </div>,
->>>>>>> 527b0860
   "_root": LoadedCheerio {
     "0": Document {
       "children": Array [
@@ -3460,3286 +179,6 @@
 
 exports[`Collapse Group should work without accordion 1`] = `
 LoadedCheerio {
-<<<<<<< HEAD
-  "0": Node {
-    "attribs": Object {
-      "class": "nextui-c-dWWWSv nextui-c-dWWWSv-eaqZHc-borderWeight-light",
-    },
-    "children": Array [
-      Node {
-        "attribs": Object {
-          "class": "nextui-c-hPzDAx nextui-c-huiNHE nextui-c-hPzDAx-eLdNZT-borderWeight-light nextui-c-hPzDAx-jBQhgJ-divider-true nextui-c-hPzDAx-kMkCGX-animated-true nextui-c-hPzDAx-TDdeu-visible-false nextui-collapse nextui-collapse--closed",
-          "data-state": "closed",
-          "tabindex": "-1",
-        },
-        "children": Array [
-          Node {
-            "attribs": Object {
-              "aria-controls": "react-aria6413715347-6",
-              "aria-disabled": "false",
-              "aria-expanded": "false",
-              "class": "nextui-c-lfcDHB nextui-c-PJLV nextui-c-PJLV-gulvcB-isFocusVisible-false nextui-collapse-view",
-              "data-state": "closed",
-              "id": "react-aria6413715347-5",
-              "role": "button",
-              "tabindex": "0",
-            },
-            "children": Array [
-              Node {
-                "attribs": Object {
-                  "class": "nextui-collapse-title-container",
-                },
-                "children": Array [
-                  Node {
-                    "attribs": Object {
-                      "class": "nextui-collapse-title-content",
-                    },
-                    "children": Array [
-                      Node {
-                        "attribs": Object {
-                          "class": "nextui-collapse-title",
-                        },
-                        "children": Array [
-                          Node {
-                            "data": "title1",
-                            "next": null,
-                            "parent": [Circular],
-                            "prev": null,
-                            "type": "text",
-                          },
-                        ],
-                        "name": "h3",
-                        "namespace": "http://www.w3.org/1999/xhtml",
-                        "next": null,
-                        "parent": [Circular],
-                        "prev": null,
-                        "type": "tag",
-                        "x-attribsNamespace": Object {
-                          "class": undefined,
-                        },
-                        "x-attribsPrefix": Object {
-                          "class": undefined,
-                        },
-                      },
-                    ],
-                    "name": "div",
-                    "namespace": "http://www.w3.org/1999/xhtml",
-                    "next": Node {
-                      "attribs": Object {
-                        "class": "nextui-collapse-title-content-right",
-                      },
-                      "children": Array [
-                        Node {
-                          "attribs": Object {
-                            "class": "nextui-c-fUXRSc nextui-collapse-icon",
-                            "fill": "none",
-                            "focusable": "false",
-                            "height": "20",
-                            "role": "presentation",
-                            "viewBox": "0 0 24 24",
-                            "width": "20",
-                            "xmlns": "http://www.w3.org/2000/svg",
-                          },
-                          "children": Array [
-                            Node {
-                              "attribs": Object {
-                                "d": "M15.5 19l-7-7 7-7",
-                                "stroke-linecap": "round",
-                                "stroke-linejoin": "round",
-                                "stroke-width": "1.5",
-                              },
-                              "children": Array [],
-                              "name": "path",
-                              "namespace": "http://www.w3.org/2000/svg",
-                              "next": null,
-                              "parent": [Circular],
-                              "prev": null,
-                              "type": "tag",
-                              "x-attribsNamespace": Object {
-                                "d": undefined,
-                                "stroke-linecap": undefined,
-                                "stroke-linejoin": undefined,
-                                "stroke-width": undefined,
-                              },
-                              "x-attribsPrefix": Object {
-                                "d": undefined,
-                                "stroke-linecap": undefined,
-                                "stroke-linejoin": undefined,
-                                "stroke-width": undefined,
-                              },
-                            },
-                          ],
-                          "name": "svg",
-                          "namespace": "http://www.w3.org/2000/svg",
-                          "next": null,
-                          "parent": [Circular],
-                          "prev": null,
-                          "type": "tag",
-                          "x-attribsNamespace": Object {
-                            "class": undefined,
-                            "fill": undefined,
-                            "focusable": undefined,
-                            "height": undefined,
-                            "role": undefined,
-                            "viewBox": undefined,
-                            "width": undefined,
-                            "xmlns": "http://www.w3.org/2000/xmlns/",
-                          },
-                          "x-attribsPrefix": Object {
-                            "class": undefined,
-                            "fill": undefined,
-                            "focusable": undefined,
-                            "height": undefined,
-                            "role": undefined,
-                            "viewBox": undefined,
-                            "width": undefined,
-                            "xmlns": "",
-                          },
-                        },
-                      ],
-                      "name": "div",
-                      "namespace": "http://www.w3.org/1999/xhtml",
-                      "next": null,
-                      "parent": [Circular],
-                      "prev": [Circular],
-                      "type": "tag",
-                      "x-attribsNamespace": Object {
-                        "class": undefined,
-                      },
-                      "x-attribsPrefix": Object {
-                        "class": undefined,
-                      },
-                    },
-                    "parent": [Circular],
-                    "prev": null,
-                    "type": "tag",
-                    "x-attribsNamespace": Object {
-                      "class": undefined,
-                    },
-                    "x-attribsPrefix": Object {
-                      "class": undefined,
-                    },
-                  },
-                  Node {
-                    "attribs": Object {
-                      "class": "nextui-collapse-title-content-right",
-                    },
-                    "children": Array [
-                      Node {
-                        "attribs": Object {
-                          "class": "nextui-c-fUXRSc nextui-collapse-icon",
-                          "fill": "none",
-                          "focusable": "false",
-                          "height": "20",
-                          "role": "presentation",
-                          "viewBox": "0 0 24 24",
-                          "width": "20",
-                          "xmlns": "http://www.w3.org/2000/svg",
-                        },
-                        "children": Array [
-                          Node {
-                            "attribs": Object {
-                              "d": "M15.5 19l-7-7 7-7",
-                              "stroke-linecap": "round",
-                              "stroke-linejoin": "round",
-                              "stroke-width": "1.5",
-                            },
-                            "children": Array [],
-                            "name": "path",
-                            "namespace": "http://www.w3.org/2000/svg",
-                            "next": null,
-                            "parent": [Circular],
-                            "prev": null,
-                            "type": "tag",
-                            "x-attribsNamespace": Object {
-                              "d": undefined,
-                              "stroke-linecap": undefined,
-                              "stroke-linejoin": undefined,
-                              "stroke-width": undefined,
-                            },
-                            "x-attribsPrefix": Object {
-                              "d": undefined,
-                              "stroke-linecap": undefined,
-                              "stroke-linejoin": undefined,
-                              "stroke-width": undefined,
-                            },
-                          },
-                        ],
-                        "name": "svg",
-                        "namespace": "http://www.w3.org/2000/svg",
-                        "next": null,
-                        "parent": [Circular],
-                        "prev": null,
-                        "type": "tag",
-                        "x-attribsNamespace": Object {
-                          "class": undefined,
-                          "fill": undefined,
-                          "focusable": undefined,
-                          "height": undefined,
-                          "role": undefined,
-                          "viewBox": undefined,
-                          "width": undefined,
-                          "xmlns": "http://www.w3.org/2000/xmlns/",
-                        },
-                        "x-attribsPrefix": Object {
-                          "class": undefined,
-                          "fill": undefined,
-                          "focusable": undefined,
-                          "height": undefined,
-                          "role": undefined,
-                          "viewBox": undefined,
-                          "width": undefined,
-                          "xmlns": "",
-                        },
-                      },
-                    ],
-                    "name": "div",
-                    "namespace": "http://www.w3.org/1999/xhtml",
-                    "next": null,
-                    "parent": [Circular],
-                    "prev": Node {
-                      "attribs": Object {
-                        "class": "nextui-collapse-title-content",
-                      },
-                      "children": Array [
-                        Node {
-                          "attribs": Object {
-                            "class": "nextui-collapse-title",
-                          },
-                          "children": Array [
-                            Node {
-                              "data": "title1",
-                              "next": null,
-                              "parent": [Circular],
-                              "prev": null,
-                              "type": "text",
-                            },
-                          ],
-                          "name": "h3",
-                          "namespace": "http://www.w3.org/1999/xhtml",
-                          "next": null,
-                          "parent": [Circular],
-                          "prev": null,
-                          "type": "tag",
-                          "x-attribsNamespace": Object {
-                            "class": undefined,
-                          },
-                          "x-attribsPrefix": Object {
-                            "class": undefined,
-                          },
-                        },
-                      ],
-                      "name": "div",
-                      "namespace": "http://www.w3.org/1999/xhtml",
-                      "next": [Circular],
-                      "parent": [Circular],
-                      "prev": null,
-                      "type": "tag",
-                      "x-attribsNamespace": Object {
-                        "class": undefined,
-                      },
-                      "x-attribsPrefix": Object {
-                        "class": undefined,
-                      },
-                    },
-                    "type": "tag",
-                    "x-attribsNamespace": Object {
-                      "class": undefined,
-                    },
-                    "x-attribsPrefix": Object {
-                      "class": undefined,
-                    },
-                  },
-                ],
-                "name": "div",
-                "namespace": "http://www.w3.org/1999/xhtml",
-                "next": null,
-                "parent": [Circular],
-                "prev": null,
-                "type": "tag",
-                "x-attribsNamespace": Object {
-                  "class": undefined,
-                },
-                "x-attribsPrefix": Object {
-                  "class": undefined,
-                },
-              },
-            ],
-            "name": "div",
-            "namespace": "http://www.w3.org/1999/xhtml",
-            "next": Node {
-              "attribs": Object {
-                "class": "nextui-c-dJMBOt nextui-c-dJMBOt-ielLSBX-css",
-              },
-              "children": Array [
-                Node {
-                  "attribs": Object {
-                    "class": "nextui-expand-content",
-                  },
-                  "children": Array [
-                    Node {
-                      "attribs": Object {
-                        "aria-labelledby": "react-aria6413715347-5",
-                        "class": "nextui-c-fMAxGR nextui-collapse-content",
-                        "id": "react-aria6413715347-6",
-                        "role": "region",
-                        "tabindex": "-1",
-                      },
-                      "children": Array [
-                        Node {
-                          "data": "content1",
-                          "next": null,
-                          "parent": [Circular],
-                          "prev": null,
-                          "type": "text",
-                        },
-                      ],
-                      "name": "div",
-                      "namespace": "http://www.w3.org/1999/xhtml",
-                      "next": null,
-                      "parent": [Circular],
-                      "prev": null,
-                      "type": "tag",
-                      "x-attribsNamespace": Object {
-                        "aria-labelledby": undefined,
-                        "class": undefined,
-                        "id": undefined,
-                        "role": undefined,
-                        "tabindex": undefined,
-                      },
-                      "x-attribsPrefix": Object {
-                        "aria-labelledby": undefined,
-                        "class": undefined,
-                        "id": undefined,
-                        "role": undefined,
-                        "tabindex": undefined,
-                      },
-                    },
-                  ],
-                  "name": "div",
-                  "namespace": "http://www.w3.org/1999/xhtml",
-                  "next": null,
-                  "parent": [Circular],
-                  "prev": null,
-                  "type": "tag",
-                  "x-attribsNamespace": Object {
-                    "class": undefined,
-                  },
-                  "x-attribsPrefix": Object {
-                    "class": undefined,
-                  },
-                },
-              ],
-              "name": "div",
-              "namespace": "http://www.w3.org/1999/xhtml",
-              "next": null,
-              "parent": [Circular],
-              "prev": [Circular],
-              "type": "tag",
-              "x-attribsNamespace": Object {
-                "class": undefined,
-              },
-              "x-attribsPrefix": Object {
-                "class": undefined,
-              },
-            },
-            "parent": [Circular],
-            "prev": null,
-            "type": "tag",
-            "x-attribsNamespace": Object {
-              "aria-controls": undefined,
-              "aria-disabled": undefined,
-              "aria-expanded": undefined,
-              "class": undefined,
-              "data-state": undefined,
-              "id": undefined,
-              "role": undefined,
-              "tabindex": undefined,
-            },
-            "x-attribsPrefix": Object {
-              "aria-controls": undefined,
-              "aria-disabled": undefined,
-              "aria-expanded": undefined,
-              "class": undefined,
-              "data-state": undefined,
-              "id": undefined,
-              "role": undefined,
-              "tabindex": undefined,
-            },
-          },
-          Node {
-            "attribs": Object {
-              "class": "nextui-c-dJMBOt nextui-c-dJMBOt-ielLSBX-css",
-            },
-            "children": Array [
-              Node {
-                "attribs": Object {
-                  "class": "nextui-expand-content",
-                },
-                "children": Array [
-                  Node {
-                    "attribs": Object {
-                      "aria-labelledby": "react-aria6413715347-5",
-                      "class": "nextui-c-fMAxGR nextui-collapse-content",
-                      "id": "react-aria6413715347-6",
-                      "role": "region",
-                      "tabindex": "-1",
-                    },
-                    "children": Array [
-                      Node {
-                        "data": "content1",
-                        "next": null,
-                        "parent": [Circular],
-                        "prev": null,
-                        "type": "text",
-                      },
-                    ],
-                    "name": "div",
-                    "namespace": "http://www.w3.org/1999/xhtml",
-                    "next": null,
-                    "parent": [Circular],
-                    "prev": null,
-                    "type": "tag",
-                    "x-attribsNamespace": Object {
-                      "aria-labelledby": undefined,
-                      "class": undefined,
-                      "id": undefined,
-                      "role": undefined,
-                      "tabindex": undefined,
-                    },
-                    "x-attribsPrefix": Object {
-                      "aria-labelledby": undefined,
-                      "class": undefined,
-                      "id": undefined,
-                      "role": undefined,
-                      "tabindex": undefined,
-                    },
-                  },
-                ],
-                "name": "div",
-                "namespace": "http://www.w3.org/1999/xhtml",
-                "next": null,
-                "parent": [Circular],
-                "prev": null,
-                "type": "tag",
-                "x-attribsNamespace": Object {
-                  "class": undefined,
-                },
-                "x-attribsPrefix": Object {
-                  "class": undefined,
-                },
-              },
-            ],
-            "name": "div",
-            "namespace": "http://www.w3.org/1999/xhtml",
-            "next": null,
-            "parent": [Circular],
-            "prev": Node {
-              "attribs": Object {
-                "aria-controls": "react-aria6413715347-6",
-                "aria-disabled": "false",
-                "aria-expanded": "false",
-                "class": "nextui-c-lfcDHB nextui-c-PJLV nextui-c-PJLV-gulvcB-isFocusVisible-false nextui-collapse-view",
-                "data-state": "closed",
-                "id": "react-aria6413715347-5",
-                "role": "button",
-                "tabindex": "0",
-              },
-              "children": Array [
-                Node {
-                  "attribs": Object {
-                    "class": "nextui-collapse-title-container",
-                  },
-                  "children": Array [
-                    Node {
-                      "attribs": Object {
-                        "class": "nextui-collapse-title-content",
-                      },
-                      "children": Array [
-                        Node {
-                          "attribs": Object {
-                            "class": "nextui-collapse-title",
-                          },
-                          "children": Array [
-                            Node {
-                              "data": "title1",
-                              "next": null,
-                              "parent": [Circular],
-                              "prev": null,
-                              "type": "text",
-                            },
-                          ],
-                          "name": "h3",
-                          "namespace": "http://www.w3.org/1999/xhtml",
-                          "next": null,
-                          "parent": [Circular],
-                          "prev": null,
-                          "type": "tag",
-                          "x-attribsNamespace": Object {
-                            "class": undefined,
-                          },
-                          "x-attribsPrefix": Object {
-                            "class": undefined,
-                          },
-                        },
-                      ],
-                      "name": "div",
-                      "namespace": "http://www.w3.org/1999/xhtml",
-                      "next": Node {
-                        "attribs": Object {
-                          "class": "nextui-collapse-title-content-right",
-                        },
-                        "children": Array [
-                          Node {
-                            "attribs": Object {
-                              "class": "nextui-c-fUXRSc nextui-collapse-icon",
-                              "fill": "none",
-                              "focusable": "false",
-                              "height": "20",
-                              "role": "presentation",
-                              "viewBox": "0 0 24 24",
-                              "width": "20",
-                              "xmlns": "http://www.w3.org/2000/svg",
-                            },
-                            "children": Array [
-                              Node {
-                                "attribs": Object {
-                                  "d": "M15.5 19l-7-7 7-7",
-                                  "stroke-linecap": "round",
-                                  "stroke-linejoin": "round",
-                                  "stroke-width": "1.5",
-                                },
-                                "children": Array [],
-                                "name": "path",
-                                "namespace": "http://www.w3.org/2000/svg",
-                                "next": null,
-                                "parent": [Circular],
-                                "prev": null,
-                                "type": "tag",
-                                "x-attribsNamespace": Object {
-                                  "d": undefined,
-                                  "stroke-linecap": undefined,
-                                  "stroke-linejoin": undefined,
-                                  "stroke-width": undefined,
-                                },
-                                "x-attribsPrefix": Object {
-                                  "d": undefined,
-                                  "stroke-linecap": undefined,
-                                  "stroke-linejoin": undefined,
-                                  "stroke-width": undefined,
-                                },
-                              },
-                            ],
-                            "name": "svg",
-                            "namespace": "http://www.w3.org/2000/svg",
-                            "next": null,
-                            "parent": [Circular],
-                            "prev": null,
-                            "type": "tag",
-                            "x-attribsNamespace": Object {
-                              "class": undefined,
-                              "fill": undefined,
-                              "focusable": undefined,
-                              "height": undefined,
-                              "role": undefined,
-                              "viewBox": undefined,
-                              "width": undefined,
-                              "xmlns": "http://www.w3.org/2000/xmlns/",
-                            },
-                            "x-attribsPrefix": Object {
-                              "class": undefined,
-                              "fill": undefined,
-                              "focusable": undefined,
-                              "height": undefined,
-                              "role": undefined,
-                              "viewBox": undefined,
-                              "width": undefined,
-                              "xmlns": "",
-                            },
-                          },
-                        ],
-                        "name": "div",
-                        "namespace": "http://www.w3.org/1999/xhtml",
-                        "next": null,
-                        "parent": [Circular],
-                        "prev": [Circular],
-                        "type": "tag",
-                        "x-attribsNamespace": Object {
-                          "class": undefined,
-                        },
-                        "x-attribsPrefix": Object {
-                          "class": undefined,
-                        },
-                      },
-                      "parent": [Circular],
-                      "prev": null,
-                      "type": "tag",
-                      "x-attribsNamespace": Object {
-                        "class": undefined,
-                      },
-                      "x-attribsPrefix": Object {
-                        "class": undefined,
-                      },
-                    },
-                    Node {
-                      "attribs": Object {
-                        "class": "nextui-collapse-title-content-right",
-                      },
-                      "children": Array [
-                        Node {
-                          "attribs": Object {
-                            "class": "nextui-c-fUXRSc nextui-collapse-icon",
-                            "fill": "none",
-                            "focusable": "false",
-                            "height": "20",
-                            "role": "presentation",
-                            "viewBox": "0 0 24 24",
-                            "width": "20",
-                            "xmlns": "http://www.w3.org/2000/svg",
-                          },
-                          "children": Array [
-                            Node {
-                              "attribs": Object {
-                                "d": "M15.5 19l-7-7 7-7",
-                                "stroke-linecap": "round",
-                                "stroke-linejoin": "round",
-                                "stroke-width": "1.5",
-                              },
-                              "children": Array [],
-                              "name": "path",
-                              "namespace": "http://www.w3.org/2000/svg",
-                              "next": null,
-                              "parent": [Circular],
-                              "prev": null,
-                              "type": "tag",
-                              "x-attribsNamespace": Object {
-                                "d": undefined,
-                                "stroke-linecap": undefined,
-                                "stroke-linejoin": undefined,
-                                "stroke-width": undefined,
-                              },
-                              "x-attribsPrefix": Object {
-                                "d": undefined,
-                                "stroke-linecap": undefined,
-                                "stroke-linejoin": undefined,
-                                "stroke-width": undefined,
-                              },
-                            },
-                          ],
-                          "name": "svg",
-                          "namespace": "http://www.w3.org/2000/svg",
-                          "next": null,
-                          "parent": [Circular],
-                          "prev": null,
-                          "type": "tag",
-                          "x-attribsNamespace": Object {
-                            "class": undefined,
-                            "fill": undefined,
-                            "focusable": undefined,
-                            "height": undefined,
-                            "role": undefined,
-                            "viewBox": undefined,
-                            "width": undefined,
-                            "xmlns": "http://www.w3.org/2000/xmlns/",
-                          },
-                          "x-attribsPrefix": Object {
-                            "class": undefined,
-                            "fill": undefined,
-                            "focusable": undefined,
-                            "height": undefined,
-                            "role": undefined,
-                            "viewBox": undefined,
-                            "width": undefined,
-                            "xmlns": "",
-                          },
-                        },
-                      ],
-                      "name": "div",
-                      "namespace": "http://www.w3.org/1999/xhtml",
-                      "next": null,
-                      "parent": [Circular],
-                      "prev": Node {
-                        "attribs": Object {
-                          "class": "nextui-collapse-title-content",
-                        },
-                        "children": Array [
-                          Node {
-                            "attribs": Object {
-                              "class": "nextui-collapse-title",
-                            },
-                            "children": Array [
-                              Node {
-                                "data": "title1",
-                                "next": null,
-                                "parent": [Circular],
-                                "prev": null,
-                                "type": "text",
-                              },
-                            ],
-                            "name": "h3",
-                            "namespace": "http://www.w3.org/1999/xhtml",
-                            "next": null,
-                            "parent": [Circular],
-                            "prev": null,
-                            "type": "tag",
-                            "x-attribsNamespace": Object {
-                              "class": undefined,
-                            },
-                            "x-attribsPrefix": Object {
-                              "class": undefined,
-                            },
-                          },
-                        ],
-                        "name": "div",
-                        "namespace": "http://www.w3.org/1999/xhtml",
-                        "next": [Circular],
-                        "parent": [Circular],
-                        "prev": null,
-                        "type": "tag",
-                        "x-attribsNamespace": Object {
-                          "class": undefined,
-                        },
-                        "x-attribsPrefix": Object {
-                          "class": undefined,
-                        },
-                      },
-                      "type": "tag",
-                      "x-attribsNamespace": Object {
-                        "class": undefined,
-                      },
-                      "x-attribsPrefix": Object {
-                        "class": undefined,
-                      },
-                    },
-                  ],
-                  "name": "div",
-                  "namespace": "http://www.w3.org/1999/xhtml",
-                  "next": null,
-                  "parent": [Circular],
-                  "prev": null,
-                  "type": "tag",
-                  "x-attribsNamespace": Object {
-                    "class": undefined,
-                  },
-                  "x-attribsPrefix": Object {
-                    "class": undefined,
-                  },
-                },
-              ],
-              "name": "div",
-              "namespace": "http://www.w3.org/1999/xhtml",
-              "next": [Circular],
-              "parent": [Circular],
-              "prev": null,
-              "type": "tag",
-              "x-attribsNamespace": Object {
-                "aria-controls": undefined,
-                "aria-disabled": undefined,
-                "aria-expanded": undefined,
-                "class": undefined,
-                "data-state": undefined,
-                "id": undefined,
-                "role": undefined,
-                "tabindex": undefined,
-              },
-              "x-attribsPrefix": Object {
-                "aria-controls": undefined,
-                "aria-disabled": undefined,
-                "aria-expanded": undefined,
-                "class": undefined,
-                "data-state": undefined,
-                "id": undefined,
-                "role": undefined,
-                "tabindex": undefined,
-              },
-            },
-            "type": "tag",
-            "x-attribsNamespace": Object {
-              "class": undefined,
-            },
-            "x-attribsPrefix": Object {
-              "class": undefined,
-            },
-          },
-        ],
-        "name": "div",
-        "namespace": "http://www.w3.org/1999/xhtml",
-        "next": Node {
-          "attribs": Object {
-            "class": "nextui-c-hPzDAx nextui-c-huiNHE nextui-c-hPzDAx-eLdNZT-borderWeight-light nextui-c-hPzDAx-jBQhgJ-divider-true nextui-c-hPzDAx-kMkCGX-animated-true nextui-c-hPzDAx-TDdeu-visible-false nextui-collapse nextui-collapse--closed",
-            "data-state": "closed",
-            "tabindex": "-1",
-          },
-          "children": Array [
-            Node {
-              "attribs": Object {
-                "aria-controls": "react-aria6413715347-8",
-                "aria-disabled": "false",
-                "aria-expanded": "false",
-                "class": "nextui-c-lfcDHB nextui-c-PJLV nextui-c-PJLV-gulvcB-isFocusVisible-false nextui-collapse-view",
-                "data-state": "closed",
-                "id": "react-aria6413715347-7",
-                "role": "button",
-                "tabindex": "0",
-              },
-              "children": Array [
-                Node {
-                  "attribs": Object {
-                    "class": "nextui-collapse-title-container",
-                  },
-                  "children": Array [
-                    Node {
-                      "attribs": Object {
-                        "class": "nextui-collapse-title-content",
-                      },
-                      "children": Array [
-                        Node {
-                          "attribs": Object {
-                            "class": "nextui-collapse-title",
-                          },
-                          "children": Array [
-                            Node {
-                              "data": "title2",
-                              "next": null,
-                              "parent": [Circular],
-                              "prev": null,
-                              "type": "text",
-                            },
-                          ],
-                          "name": "h3",
-                          "namespace": "http://www.w3.org/1999/xhtml",
-                          "next": null,
-                          "parent": [Circular],
-                          "prev": null,
-                          "type": "tag",
-                          "x-attribsNamespace": Object {
-                            "class": undefined,
-                          },
-                          "x-attribsPrefix": Object {
-                            "class": undefined,
-                          },
-                        },
-                      ],
-                      "name": "div",
-                      "namespace": "http://www.w3.org/1999/xhtml",
-                      "next": Node {
-                        "attribs": Object {
-                          "class": "nextui-collapse-title-content-right",
-                        },
-                        "children": Array [
-                          Node {
-                            "attribs": Object {
-                              "class": "nextui-c-fUXRSc nextui-collapse-icon",
-                              "fill": "none",
-                              "focusable": "false",
-                              "height": "20",
-                              "role": "presentation",
-                              "viewBox": "0 0 24 24",
-                              "width": "20",
-                              "xmlns": "http://www.w3.org/2000/svg",
-                            },
-                            "children": Array [
-                              Node {
-                                "attribs": Object {
-                                  "d": "M15.5 19l-7-7 7-7",
-                                  "stroke-linecap": "round",
-                                  "stroke-linejoin": "round",
-                                  "stroke-width": "1.5",
-                                },
-                                "children": Array [],
-                                "name": "path",
-                                "namespace": "http://www.w3.org/2000/svg",
-                                "next": null,
-                                "parent": [Circular],
-                                "prev": null,
-                                "type": "tag",
-                                "x-attribsNamespace": Object {
-                                  "d": undefined,
-                                  "stroke-linecap": undefined,
-                                  "stroke-linejoin": undefined,
-                                  "stroke-width": undefined,
-                                },
-                                "x-attribsPrefix": Object {
-                                  "d": undefined,
-                                  "stroke-linecap": undefined,
-                                  "stroke-linejoin": undefined,
-                                  "stroke-width": undefined,
-                                },
-                              },
-                            ],
-                            "name": "svg",
-                            "namespace": "http://www.w3.org/2000/svg",
-                            "next": null,
-                            "parent": [Circular],
-                            "prev": null,
-                            "type": "tag",
-                            "x-attribsNamespace": Object {
-                              "class": undefined,
-                              "fill": undefined,
-                              "focusable": undefined,
-                              "height": undefined,
-                              "role": undefined,
-                              "viewBox": undefined,
-                              "width": undefined,
-                              "xmlns": "http://www.w3.org/2000/xmlns/",
-                            },
-                            "x-attribsPrefix": Object {
-                              "class": undefined,
-                              "fill": undefined,
-                              "focusable": undefined,
-                              "height": undefined,
-                              "role": undefined,
-                              "viewBox": undefined,
-                              "width": undefined,
-                              "xmlns": "",
-                            },
-                          },
-                        ],
-                        "name": "div",
-                        "namespace": "http://www.w3.org/1999/xhtml",
-                        "next": null,
-                        "parent": [Circular],
-                        "prev": [Circular],
-                        "type": "tag",
-                        "x-attribsNamespace": Object {
-                          "class": undefined,
-                        },
-                        "x-attribsPrefix": Object {
-                          "class": undefined,
-                        },
-                      },
-                      "parent": [Circular],
-                      "prev": null,
-                      "type": "tag",
-                      "x-attribsNamespace": Object {
-                        "class": undefined,
-                      },
-                      "x-attribsPrefix": Object {
-                        "class": undefined,
-                      },
-                    },
-                    Node {
-                      "attribs": Object {
-                        "class": "nextui-collapse-title-content-right",
-                      },
-                      "children": Array [
-                        Node {
-                          "attribs": Object {
-                            "class": "nextui-c-fUXRSc nextui-collapse-icon",
-                            "fill": "none",
-                            "focusable": "false",
-                            "height": "20",
-                            "role": "presentation",
-                            "viewBox": "0 0 24 24",
-                            "width": "20",
-                            "xmlns": "http://www.w3.org/2000/svg",
-                          },
-                          "children": Array [
-                            Node {
-                              "attribs": Object {
-                                "d": "M15.5 19l-7-7 7-7",
-                                "stroke-linecap": "round",
-                                "stroke-linejoin": "round",
-                                "stroke-width": "1.5",
-                              },
-                              "children": Array [],
-                              "name": "path",
-                              "namespace": "http://www.w3.org/2000/svg",
-                              "next": null,
-                              "parent": [Circular],
-                              "prev": null,
-                              "type": "tag",
-                              "x-attribsNamespace": Object {
-                                "d": undefined,
-                                "stroke-linecap": undefined,
-                                "stroke-linejoin": undefined,
-                                "stroke-width": undefined,
-                              },
-                              "x-attribsPrefix": Object {
-                                "d": undefined,
-                                "stroke-linecap": undefined,
-                                "stroke-linejoin": undefined,
-                                "stroke-width": undefined,
-                              },
-                            },
-                          ],
-                          "name": "svg",
-                          "namespace": "http://www.w3.org/2000/svg",
-                          "next": null,
-                          "parent": [Circular],
-                          "prev": null,
-                          "type": "tag",
-                          "x-attribsNamespace": Object {
-                            "class": undefined,
-                            "fill": undefined,
-                            "focusable": undefined,
-                            "height": undefined,
-                            "role": undefined,
-                            "viewBox": undefined,
-                            "width": undefined,
-                            "xmlns": "http://www.w3.org/2000/xmlns/",
-                          },
-                          "x-attribsPrefix": Object {
-                            "class": undefined,
-                            "fill": undefined,
-                            "focusable": undefined,
-                            "height": undefined,
-                            "role": undefined,
-                            "viewBox": undefined,
-                            "width": undefined,
-                            "xmlns": "",
-                          },
-                        },
-                      ],
-                      "name": "div",
-                      "namespace": "http://www.w3.org/1999/xhtml",
-                      "next": null,
-                      "parent": [Circular],
-                      "prev": Node {
-                        "attribs": Object {
-                          "class": "nextui-collapse-title-content",
-                        },
-                        "children": Array [
-                          Node {
-                            "attribs": Object {
-                              "class": "nextui-collapse-title",
-                            },
-                            "children": Array [
-                              Node {
-                                "data": "title2",
-                                "next": null,
-                                "parent": [Circular],
-                                "prev": null,
-                                "type": "text",
-                              },
-                            ],
-                            "name": "h3",
-                            "namespace": "http://www.w3.org/1999/xhtml",
-                            "next": null,
-                            "parent": [Circular],
-                            "prev": null,
-                            "type": "tag",
-                            "x-attribsNamespace": Object {
-                              "class": undefined,
-                            },
-                            "x-attribsPrefix": Object {
-                              "class": undefined,
-                            },
-                          },
-                        ],
-                        "name": "div",
-                        "namespace": "http://www.w3.org/1999/xhtml",
-                        "next": [Circular],
-                        "parent": [Circular],
-                        "prev": null,
-                        "type": "tag",
-                        "x-attribsNamespace": Object {
-                          "class": undefined,
-                        },
-                        "x-attribsPrefix": Object {
-                          "class": undefined,
-                        },
-                      },
-                      "type": "tag",
-                      "x-attribsNamespace": Object {
-                        "class": undefined,
-                      },
-                      "x-attribsPrefix": Object {
-                        "class": undefined,
-                      },
-                    },
-                  ],
-                  "name": "div",
-                  "namespace": "http://www.w3.org/1999/xhtml",
-                  "next": null,
-                  "parent": [Circular],
-                  "prev": null,
-                  "type": "tag",
-                  "x-attribsNamespace": Object {
-                    "class": undefined,
-                  },
-                  "x-attribsPrefix": Object {
-                    "class": undefined,
-                  },
-                },
-              ],
-              "name": "div",
-              "namespace": "http://www.w3.org/1999/xhtml",
-              "next": Node {
-                "attribs": Object {
-                  "class": "nextui-c-dJMBOt nextui-c-dJMBOt-ielLSBX-css",
-                },
-                "children": Array [
-                  Node {
-                    "attribs": Object {
-                      "class": "nextui-expand-content",
-                    },
-                    "children": Array [
-                      Node {
-                        "attribs": Object {
-                          "aria-labelledby": "react-aria6413715347-7",
-                          "class": "nextui-c-fMAxGR nextui-collapse-content",
-                          "id": "react-aria6413715347-8",
-                          "role": "region",
-                          "tabindex": "-1",
-                        },
-                        "children": Array [
-                          Node {
-                            "data": "content2",
-                            "next": null,
-                            "parent": [Circular],
-                            "prev": null,
-                            "type": "text",
-                          },
-                        ],
-                        "name": "div",
-                        "namespace": "http://www.w3.org/1999/xhtml",
-                        "next": null,
-                        "parent": [Circular],
-                        "prev": null,
-                        "type": "tag",
-                        "x-attribsNamespace": Object {
-                          "aria-labelledby": undefined,
-                          "class": undefined,
-                          "id": undefined,
-                          "role": undefined,
-                          "tabindex": undefined,
-                        },
-                        "x-attribsPrefix": Object {
-                          "aria-labelledby": undefined,
-                          "class": undefined,
-                          "id": undefined,
-                          "role": undefined,
-                          "tabindex": undefined,
-                        },
-                      },
-                    ],
-                    "name": "div",
-                    "namespace": "http://www.w3.org/1999/xhtml",
-                    "next": null,
-                    "parent": [Circular],
-                    "prev": null,
-                    "type": "tag",
-                    "x-attribsNamespace": Object {
-                      "class": undefined,
-                    },
-                    "x-attribsPrefix": Object {
-                      "class": undefined,
-                    },
-                  },
-                ],
-                "name": "div",
-                "namespace": "http://www.w3.org/1999/xhtml",
-                "next": null,
-                "parent": [Circular],
-                "prev": [Circular],
-                "type": "tag",
-                "x-attribsNamespace": Object {
-                  "class": undefined,
-                },
-                "x-attribsPrefix": Object {
-                  "class": undefined,
-                },
-              },
-              "parent": [Circular],
-              "prev": null,
-              "type": "tag",
-              "x-attribsNamespace": Object {
-                "aria-controls": undefined,
-                "aria-disabled": undefined,
-                "aria-expanded": undefined,
-                "class": undefined,
-                "data-state": undefined,
-                "id": undefined,
-                "role": undefined,
-                "tabindex": undefined,
-              },
-              "x-attribsPrefix": Object {
-                "aria-controls": undefined,
-                "aria-disabled": undefined,
-                "aria-expanded": undefined,
-                "class": undefined,
-                "data-state": undefined,
-                "id": undefined,
-                "role": undefined,
-                "tabindex": undefined,
-              },
-            },
-            Node {
-              "attribs": Object {
-                "class": "nextui-c-dJMBOt nextui-c-dJMBOt-ielLSBX-css",
-              },
-              "children": Array [
-                Node {
-                  "attribs": Object {
-                    "class": "nextui-expand-content",
-                  },
-                  "children": Array [
-                    Node {
-                      "attribs": Object {
-                        "aria-labelledby": "react-aria6413715347-7",
-                        "class": "nextui-c-fMAxGR nextui-collapse-content",
-                        "id": "react-aria6413715347-8",
-                        "role": "region",
-                        "tabindex": "-1",
-                      },
-                      "children": Array [
-                        Node {
-                          "data": "content2",
-                          "next": null,
-                          "parent": [Circular],
-                          "prev": null,
-                          "type": "text",
-                        },
-                      ],
-                      "name": "div",
-                      "namespace": "http://www.w3.org/1999/xhtml",
-                      "next": null,
-                      "parent": [Circular],
-                      "prev": null,
-                      "type": "tag",
-                      "x-attribsNamespace": Object {
-                        "aria-labelledby": undefined,
-                        "class": undefined,
-                        "id": undefined,
-                        "role": undefined,
-                        "tabindex": undefined,
-                      },
-                      "x-attribsPrefix": Object {
-                        "aria-labelledby": undefined,
-                        "class": undefined,
-                        "id": undefined,
-                        "role": undefined,
-                        "tabindex": undefined,
-                      },
-                    },
-                  ],
-                  "name": "div",
-                  "namespace": "http://www.w3.org/1999/xhtml",
-                  "next": null,
-                  "parent": [Circular],
-                  "prev": null,
-                  "type": "tag",
-                  "x-attribsNamespace": Object {
-                    "class": undefined,
-                  },
-                  "x-attribsPrefix": Object {
-                    "class": undefined,
-                  },
-                },
-              ],
-              "name": "div",
-              "namespace": "http://www.w3.org/1999/xhtml",
-              "next": null,
-              "parent": [Circular],
-              "prev": Node {
-                "attribs": Object {
-                  "aria-controls": "react-aria6413715347-8",
-                  "aria-disabled": "false",
-                  "aria-expanded": "false",
-                  "class": "nextui-c-lfcDHB nextui-c-PJLV nextui-c-PJLV-gulvcB-isFocusVisible-false nextui-collapse-view",
-                  "data-state": "closed",
-                  "id": "react-aria6413715347-7",
-                  "role": "button",
-                  "tabindex": "0",
-                },
-                "children": Array [
-                  Node {
-                    "attribs": Object {
-                      "class": "nextui-collapse-title-container",
-                    },
-                    "children": Array [
-                      Node {
-                        "attribs": Object {
-                          "class": "nextui-collapse-title-content",
-                        },
-                        "children": Array [
-                          Node {
-                            "attribs": Object {
-                              "class": "nextui-collapse-title",
-                            },
-                            "children": Array [
-                              Node {
-                                "data": "title2",
-                                "next": null,
-                                "parent": [Circular],
-                                "prev": null,
-                                "type": "text",
-                              },
-                            ],
-                            "name": "h3",
-                            "namespace": "http://www.w3.org/1999/xhtml",
-                            "next": null,
-                            "parent": [Circular],
-                            "prev": null,
-                            "type": "tag",
-                            "x-attribsNamespace": Object {
-                              "class": undefined,
-                            },
-                            "x-attribsPrefix": Object {
-                              "class": undefined,
-                            },
-                          },
-                        ],
-                        "name": "div",
-                        "namespace": "http://www.w3.org/1999/xhtml",
-                        "next": Node {
-                          "attribs": Object {
-                            "class": "nextui-collapse-title-content-right",
-                          },
-                          "children": Array [
-                            Node {
-                              "attribs": Object {
-                                "class": "nextui-c-fUXRSc nextui-collapse-icon",
-                                "fill": "none",
-                                "focusable": "false",
-                                "height": "20",
-                                "role": "presentation",
-                                "viewBox": "0 0 24 24",
-                                "width": "20",
-                                "xmlns": "http://www.w3.org/2000/svg",
-                              },
-                              "children": Array [
-                                Node {
-                                  "attribs": Object {
-                                    "d": "M15.5 19l-7-7 7-7",
-                                    "stroke-linecap": "round",
-                                    "stroke-linejoin": "round",
-                                    "stroke-width": "1.5",
-                                  },
-                                  "children": Array [],
-                                  "name": "path",
-                                  "namespace": "http://www.w3.org/2000/svg",
-                                  "next": null,
-                                  "parent": [Circular],
-                                  "prev": null,
-                                  "type": "tag",
-                                  "x-attribsNamespace": Object {
-                                    "d": undefined,
-                                    "stroke-linecap": undefined,
-                                    "stroke-linejoin": undefined,
-                                    "stroke-width": undefined,
-                                  },
-                                  "x-attribsPrefix": Object {
-                                    "d": undefined,
-                                    "stroke-linecap": undefined,
-                                    "stroke-linejoin": undefined,
-                                    "stroke-width": undefined,
-                                  },
-                                },
-                              ],
-                              "name": "svg",
-                              "namespace": "http://www.w3.org/2000/svg",
-                              "next": null,
-                              "parent": [Circular],
-                              "prev": null,
-                              "type": "tag",
-                              "x-attribsNamespace": Object {
-                                "class": undefined,
-                                "fill": undefined,
-                                "focusable": undefined,
-                                "height": undefined,
-                                "role": undefined,
-                                "viewBox": undefined,
-                                "width": undefined,
-                                "xmlns": "http://www.w3.org/2000/xmlns/",
-                              },
-                              "x-attribsPrefix": Object {
-                                "class": undefined,
-                                "fill": undefined,
-                                "focusable": undefined,
-                                "height": undefined,
-                                "role": undefined,
-                                "viewBox": undefined,
-                                "width": undefined,
-                                "xmlns": "",
-                              },
-                            },
-                          ],
-                          "name": "div",
-                          "namespace": "http://www.w3.org/1999/xhtml",
-                          "next": null,
-                          "parent": [Circular],
-                          "prev": [Circular],
-                          "type": "tag",
-                          "x-attribsNamespace": Object {
-                            "class": undefined,
-                          },
-                          "x-attribsPrefix": Object {
-                            "class": undefined,
-                          },
-                        },
-                        "parent": [Circular],
-                        "prev": null,
-                        "type": "tag",
-                        "x-attribsNamespace": Object {
-                          "class": undefined,
-                        },
-                        "x-attribsPrefix": Object {
-                          "class": undefined,
-                        },
-                      },
-                      Node {
-                        "attribs": Object {
-                          "class": "nextui-collapse-title-content-right",
-                        },
-                        "children": Array [
-                          Node {
-                            "attribs": Object {
-                              "class": "nextui-c-fUXRSc nextui-collapse-icon",
-                              "fill": "none",
-                              "focusable": "false",
-                              "height": "20",
-                              "role": "presentation",
-                              "viewBox": "0 0 24 24",
-                              "width": "20",
-                              "xmlns": "http://www.w3.org/2000/svg",
-                            },
-                            "children": Array [
-                              Node {
-                                "attribs": Object {
-                                  "d": "M15.5 19l-7-7 7-7",
-                                  "stroke-linecap": "round",
-                                  "stroke-linejoin": "round",
-                                  "stroke-width": "1.5",
-                                },
-                                "children": Array [],
-                                "name": "path",
-                                "namespace": "http://www.w3.org/2000/svg",
-                                "next": null,
-                                "parent": [Circular],
-                                "prev": null,
-                                "type": "tag",
-                                "x-attribsNamespace": Object {
-                                  "d": undefined,
-                                  "stroke-linecap": undefined,
-                                  "stroke-linejoin": undefined,
-                                  "stroke-width": undefined,
-                                },
-                                "x-attribsPrefix": Object {
-                                  "d": undefined,
-                                  "stroke-linecap": undefined,
-                                  "stroke-linejoin": undefined,
-                                  "stroke-width": undefined,
-                                },
-                              },
-                            ],
-                            "name": "svg",
-                            "namespace": "http://www.w3.org/2000/svg",
-                            "next": null,
-                            "parent": [Circular],
-                            "prev": null,
-                            "type": "tag",
-                            "x-attribsNamespace": Object {
-                              "class": undefined,
-                              "fill": undefined,
-                              "focusable": undefined,
-                              "height": undefined,
-                              "role": undefined,
-                              "viewBox": undefined,
-                              "width": undefined,
-                              "xmlns": "http://www.w3.org/2000/xmlns/",
-                            },
-                            "x-attribsPrefix": Object {
-                              "class": undefined,
-                              "fill": undefined,
-                              "focusable": undefined,
-                              "height": undefined,
-                              "role": undefined,
-                              "viewBox": undefined,
-                              "width": undefined,
-                              "xmlns": "",
-                            },
-                          },
-                        ],
-                        "name": "div",
-                        "namespace": "http://www.w3.org/1999/xhtml",
-                        "next": null,
-                        "parent": [Circular],
-                        "prev": Node {
-                          "attribs": Object {
-                            "class": "nextui-collapse-title-content",
-                          },
-                          "children": Array [
-                            Node {
-                              "attribs": Object {
-                                "class": "nextui-collapse-title",
-                              },
-                              "children": Array [
-                                Node {
-                                  "data": "title2",
-                                  "next": null,
-                                  "parent": [Circular],
-                                  "prev": null,
-                                  "type": "text",
-                                },
-                              ],
-                              "name": "h3",
-                              "namespace": "http://www.w3.org/1999/xhtml",
-                              "next": null,
-                              "parent": [Circular],
-                              "prev": null,
-                              "type": "tag",
-                              "x-attribsNamespace": Object {
-                                "class": undefined,
-                              },
-                              "x-attribsPrefix": Object {
-                                "class": undefined,
-                              },
-                            },
-                          ],
-                          "name": "div",
-                          "namespace": "http://www.w3.org/1999/xhtml",
-                          "next": [Circular],
-                          "parent": [Circular],
-                          "prev": null,
-                          "type": "tag",
-                          "x-attribsNamespace": Object {
-                            "class": undefined,
-                          },
-                          "x-attribsPrefix": Object {
-                            "class": undefined,
-                          },
-                        },
-                        "type": "tag",
-                        "x-attribsNamespace": Object {
-                          "class": undefined,
-                        },
-                        "x-attribsPrefix": Object {
-                          "class": undefined,
-                        },
-                      },
-                    ],
-                    "name": "div",
-                    "namespace": "http://www.w3.org/1999/xhtml",
-                    "next": null,
-                    "parent": [Circular],
-                    "prev": null,
-                    "type": "tag",
-                    "x-attribsNamespace": Object {
-                      "class": undefined,
-                    },
-                    "x-attribsPrefix": Object {
-                      "class": undefined,
-                    },
-                  },
-                ],
-                "name": "div",
-                "namespace": "http://www.w3.org/1999/xhtml",
-                "next": [Circular],
-                "parent": [Circular],
-                "prev": null,
-                "type": "tag",
-                "x-attribsNamespace": Object {
-                  "aria-controls": undefined,
-                  "aria-disabled": undefined,
-                  "aria-expanded": undefined,
-                  "class": undefined,
-                  "data-state": undefined,
-                  "id": undefined,
-                  "role": undefined,
-                  "tabindex": undefined,
-                },
-                "x-attribsPrefix": Object {
-                  "aria-controls": undefined,
-                  "aria-disabled": undefined,
-                  "aria-expanded": undefined,
-                  "class": undefined,
-                  "data-state": undefined,
-                  "id": undefined,
-                  "role": undefined,
-                  "tabindex": undefined,
-                },
-              },
-              "type": "tag",
-              "x-attribsNamespace": Object {
-                "class": undefined,
-              },
-              "x-attribsPrefix": Object {
-                "class": undefined,
-              },
-            },
-          ],
-          "name": "div",
-          "namespace": "http://www.w3.org/1999/xhtml",
-          "next": null,
-          "parent": [Circular],
-          "prev": [Circular],
-          "type": "tag",
-          "x-attribsNamespace": Object {
-            "class": undefined,
-            "data-state": undefined,
-            "tabindex": undefined,
-          },
-          "x-attribsPrefix": Object {
-            "class": undefined,
-            "data-state": undefined,
-            "tabindex": undefined,
-          },
-        },
-        "parent": [Circular],
-        "prev": null,
-        "type": "tag",
-        "x-attribsNamespace": Object {
-          "class": undefined,
-          "data-state": undefined,
-          "tabindex": undefined,
-        },
-        "x-attribsPrefix": Object {
-          "class": undefined,
-          "data-state": undefined,
-          "tabindex": undefined,
-        },
-      },
-      Node {
-        "attribs": Object {
-          "class": "nextui-c-hPzDAx nextui-c-huiNHE nextui-c-hPzDAx-eLdNZT-borderWeight-light nextui-c-hPzDAx-jBQhgJ-divider-true nextui-c-hPzDAx-kMkCGX-animated-true nextui-c-hPzDAx-TDdeu-visible-false nextui-collapse nextui-collapse--closed",
-          "data-state": "closed",
-          "tabindex": "-1",
-        },
-        "children": Array [
-          Node {
-            "attribs": Object {
-              "aria-controls": "react-aria6413715347-8",
-              "aria-disabled": "false",
-              "aria-expanded": "false",
-              "class": "nextui-c-lfcDHB nextui-c-PJLV nextui-c-PJLV-gulvcB-isFocusVisible-false nextui-collapse-view",
-              "data-state": "closed",
-              "id": "react-aria6413715347-7",
-              "role": "button",
-              "tabindex": "0",
-            },
-            "children": Array [
-              Node {
-                "attribs": Object {
-                  "class": "nextui-collapse-title-container",
-                },
-                "children": Array [
-                  Node {
-                    "attribs": Object {
-                      "class": "nextui-collapse-title-content",
-                    },
-                    "children": Array [
-                      Node {
-                        "attribs": Object {
-                          "class": "nextui-collapse-title",
-                        },
-                        "children": Array [
-                          Node {
-                            "data": "title2",
-                            "next": null,
-                            "parent": [Circular],
-                            "prev": null,
-                            "type": "text",
-                          },
-                        ],
-                        "name": "h3",
-                        "namespace": "http://www.w3.org/1999/xhtml",
-                        "next": null,
-                        "parent": [Circular],
-                        "prev": null,
-                        "type": "tag",
-                        "x-attribsNamespace": Object {
-                          "class": undefined,
-                        },
-                        "x-attribsPrefix": Object {
-                          "class": undefined,
-                        },
-                      },
-                    ],
-                    "name": "div",
-                    "namespace": "http://www.w3.org/1999/xhtml",
-                    "next": Node {
-                      "attribs": Object {
-                        "class": "nextui-collapse-title-content-right",
-                      },
-                      "children": Array [
-                        Node {
-                          "attribs": Object {
-                            "class": "nextui-c-fUXRSc nextui-collapse-icon",
-                            "fill": "none",
-                            "focusable": "false",
-                            "height": "20",
-                            "role": "presentation",
-                            "viewBox": "0 0 24 24",
-                            "width": "20",
-                            "xmlns": "http://www.w3.org/2000/svg",
-                          },
-                          "children": Array [
-                            Node {
-                              "attribs": Object {
-                                "d": "M15.5 19l-7-7 7-7",
-                                "stroke-linecap": "round",
-                                "stroke-linejoin": "round",
-                                "stroke-width": "1.5",
-                              },
-                              "children": Array [],
-                              "name": "path",
-                              "namespace": "http://www.w3.org/2000/svg",
-                              "next": null,
-                              "parent": [Circular],
-                              "prev": null,
-                              "type": "tag",
-                              "x-attribsNamespace": Object {
-                                "d": undefined,
-                                "stroke-linecap": undefined,
-                                "stroke-linejoin": undefined,
-                                "stroke-width": undefined,
-                              },
-                              "x-attribsPrefix": Object {
-                                "d": undefined,
-                                "stroke-linecap": undefined,
-                                "stroke-linejoin": undefined,
-                                "stroke-width": undefined,
-                              },
-                            },
-                          ],
-                          "name": "svg",
-                          "namespace": "http://www.w3.org/2000/svg",
-                          "next": null,
-                          "parent": [Circular],
-                          "prev": null,
-                          "type": "tag",
-                          "x-attribsNamespace": Object {
-                            "class": undefined,
-                            "fill": undefined,
-                            "focusable": undefined,
-                            "height": undefined,
-                            "role": undefined,
-                            "viewBox": undefined,
-                            "width": undefined,
-                            "xmlns": "http://www.w3.org/2000/xmlns/",
-                          },
-                          "x-attribsPrefix": Object {
-                            "class": undefined,
-                            "fill": undefined,
-                            "focusable": undefined,
-                            "height": undefined,
-                            "role": undefined,
-                            "viewBox": undefined,
-                            "width": undefined,
-                            "xmlns": "",
-                          },
-                        },
-                      ],
-                      "name": "div",
-                      "namespace": "http://www.w3.org/1999/xhtml",
-                      "next": null,
-                      "parent": [Circular],
-                      "prev": [Circular],
-                      "type": "tag",
-                      "x-attribsNamespace": Object {
-                        "class": undefined,
-                      },
-                      "x-attribsPrefix": Object {
-                        "class": undefined,
-                      },
-                    },
-                    "parent": [Circular],
-                    "prev": null,
-                    "type": "tag",
-                    "x-attribsNamespace": Object {
-                      "class": undefined,
-                    },
-                    "x-attribsPrefix": Object {
-                      "class": undefined,
-                    },
-                  },
-                  Node {
-                    "attribs": Object {
-                      "class": "nextui-collapse-title-content-right",
-                    },
-                    "children": Array [
-                      Node {
-                        "attribs": Object {
-                          "class": "nextui-c-fUXRSc nextui-collapse-icon",
-                          "fill": "none",
-                          "focusable": "false",
-                          "height": "20",
-                          "role": "presentation",
-                          "viewBox": "0 0 24 24",
-                          "width": "20",
-                          "xmlns": "http://www.w3.org/2000/svg",
-                        },
-                        "children": Array [
-                          Node {
-                            "attribs": Object {
-                              "d": "M15.5 19l-7-7 7-7",
-                              "stroke-linecap": "round",
-                              "stroke-linejoin": "round",
-                              "stroke-width": "1.5",
-                            },
-                            "children": Array [],
-                            "name": "path",
-                            "namespace": "http://www.w3.org/2000/svg",
-                            "next": null,
-                            "parent": [Circular],
-                            "prev": null,
-                            "type": "tag",
-                            "x-attribsNamespace": Object {
-                              "d": undefined,
-                              "stroke-linecap": undefined,
-                              "stroke-linejoin": undefined,
-                              "stroke-width": undefined,
-                            },
-                            "x-attribsPrefix": Object {
-                              "d": undefined,
-                              "stroke-linecap": undefined,
-                              "stroke-linejoin": undefined,
-                              "stroke-width": undefined,
-                            },
-                          },
-                        ],
-                        "name": "svg",
-                        "namespace": "http://www.w3.org/2000/svg",
-                        "next": null,
-                        "parent": [Circular],
-                        "prev": null,
-                        "type": "tag",
-                        "x-attribsNamespace": Object {
-                          "class": undefined,
-                          "fill": undefined,
-                          "focusable": undefined,
-                          "height": undefined,
-                          "role": undefined,
-                          "viewBox": undefined,
-                          "width": undefined,
-                          "xmlns": "http://www.w3.org/2000/xmlns/",
-                        },
-                        "x-attribsPrefix": Object {
-                          "class": undefined,
-                          "fill": undefined,
-                          "focusable": undefined,
-                          "height": undefined,
-                          "role": undefined,
-                          "viewBox": undefined,
-                          "width": undefined,
-                          "xmlns": "",
-                        },
-                      },
-                    ],
-                    "name": "div",
-                    "namespace": "http://www.w3.org/1999/xhtml",
-                    "next": null,
-                    "parent": [Circular],
-                    "prev": Node {
-                      "attribs": Object {
-                        "class": "nextui-collapse-title-content",
-                      },
-                      "children": Array [
-                        Node {
-                          "attribs": Object {
-                            "class": "nextui-collapse-title",
-                          },
-                          "children": Array [
-                            Node {
-                              "data": "title2",
-                              "next": null,
-                              "parent": [Circular],
-                              "prev": null,
-                              "type": "text",
-                            },
-                          ],
-                          "name": "h3",
-                          "namespace": "http://www.w3.org/1999/xhtml",
-                          "next": null,
-                          "parent": [Circular],
-                          "prev": null,
-                          "type": "tag",
-                          "x-attribsNamespace": Object {
-                            "class": undefined,
-                          },
-                          "x-attribsPrefix": Object {
-                            "class": undefined,
-                          },
-                        },
-                      ],
-                      "name": "div",
-                      "namespace": "http://www.w3.org/1999/xhtml",
-                      "next": [Circular],
-                      "parent": [Circular],
-                      "prev": null,
-                      "type": "tag",
-                      "x-attribsNamespace": Object {
-                        "class": undefined,
-                      },
-                      "x-attribsPrefix": Object {
-                        "class": undefined,
-                      },
-                    },
-                    "type": "tag",
-                    "x-attribsNamespace": Object {
-                      "class": undefined,
-                    },
-                    "x-attribsPrefix": Object {
-                      "class": undefined,
-                    },
-                  },
-                ],
-                "name": "div",
-                "namespace": "http://www.w3.org/1999/xhtml",
-                "next": null,
-                "parent": [Circular],
-                "prev": null,
-                "type": "tag",
-                "x-attribsNamespace": Object {
-                  "class": undefined,
-                },
-                "x-attribsPrefix": Object {
-                  "class": undefined,
-                },
-              },
-            ],
-            "name": "div",
-            "namespace": "http://www.w3.org/1999/xhtml",
-            "next": Node {
-              "attribs": Object {
-                "class": "nextui-c-dJMBOt nextui-c-dJMBOt-ielLSBX-css",
-              },
-              "children": Array [
-                Node {
-                  "attribs": Object {
-                    "class": "nextui-expand-content",
-                  },
-                  "children": Array [
-                    Node {
-                      "attribs": Object {
-                        "aria-labelledby": "react-aria6413715347-7",
-                        "class": "nextui-c-fMAxGR nextui-collapse-content",
-                        "id": "react-aria6413715347-8",
-                        "role": "region",
-                        "tabindex": "-1",
-                      },
-                      "children": Array [
-                        Node {
-                          "data": "content2",
-                          "next": null,
-                          "parent": [Circular],
-                          "prev": null,
-                          "type": "text",
-                        },
-                      ],
-                      "name": "div",
-                      "namespace": "http://www.w3.org/1999/xhtml",
-                      "next": null,
-                      "parent": [Circular],
-                      "prev": null,
-                      "type": "tag",
-                      "x-attribsNamespace": Object {
-                        "aria-labelledby": undefined,
-                        "class": undefined,
-                        "id": undefined,
-                        "role": undefined,
-                        "tabindex": undefined,
-                      },
-                      "x-attribsPrefix": Object {
-                        "aria-labelledby": undefined,
-                        "class": undefined,
-                        "id": undefined,
-                        "role": undefined,
-                        "tabindex": undefined,
-                      },
-                    },
-                  ],
-                  "name": "div",
-                  "namespace": "http://www.w3.org/1999/xhtml",
-                  "next": null,
-                  "parent": [Circular],
-                  "prev": null,
-                  "type": "tag",
-                  "x-attribsNamespace": Object {
-                    "class": undefined,
-                  },
-                  "x-attribsPrefix": Object {
-                    "class": undefined,
-                  },
-                },
-              ],
-              "name": "div",
-              "namespace": "http://www.w3.org/1999/xhtml",
-              "next": null,
-              "parent": [Circular],
-              "prev": [Circular],
-              "type": "tag",
-              "x-attribsNamespace": Object {
-                "class": undefined,
-              },
-              "x-attribsPrefix": Object {
-                "class": undefined,
-              },
-            },
-            "parent": [Circular],
-            "prev": null,
-            "type": "tag",
-            "x-attribsNamespace": Object {
-              "aria-controls": undefined,
-              "aria-disabled": undefined,
-              "aria-expanded": undefined,
-              "class": undefined,
-              "data-state": undefined,
-              "id": undefined,
-              "role": undefined,
-              "tabindex": undefined,
-            },
-            "x-attribsPrefix": Object {
-              "aria-controls": undefined,
-              "aria-disabled": undefined,
-              "aria-expanded": undefined,
-              "class": undefined,
-              "data-state": undefined,
-              "id": undefined,
-              "role": undefined,
-              "tabindex": undefined,
-            },
-          },
-          Node {
-            "attribs": Object {
-              "class": "nextui-c-dJMBOt nextui-c-dJMBOt-ielLSBX-css",
-            },
-            "children": Array [
-              Node {
-                "attribs": Object {
-                  "class": "nextui-expand-content",
-                },
-                "children": Array [
-                  Node {
-                    "attribs": Object {
-                      "aria-labelledby": "react-aria6413715347-7",
-                      "class": "nextui-c-fMAxGR nextui-collapse-content",
-                      "id": "react-aria6413715347-8",
-                      "role": "region",
-                      "tabindex": "-1",
-                    },
-                    "children": Array [
-                      Node {
-                        "data": "content2",
-                        "next": null,
-                        "parent": [Circular],
-                        "prev": null,
-                        "type": "text",
-                      },
-                    ],
-                    "name": "div",
-                    "namespace": "http://www.w3.org/1999/xhtml",
-                    "next": null,
-                    "parent": [Circular],
-                    "prev": null,
-                    "type": "tag",
-                    "x-attribsNamespace": Object {
-                      "aria-labelledby": undefined,
-                      "class": undefined,
-                      "id": undefined,
-                      "role": undefined,
-                      "tabindex": undefined,
-                    },
-                    "x-attribsPrefix": Object {
-                      "aria-labelledby": undefined,
-                      "class": undefined,
-                      "id": undefined,
-                      "role": undefined,
-                      "tabindex": undefined,
-                    },
-                  },
-                ],
-                "name": "div",
-                "namespace": "http://www.w3.org/1999/xhtml",
-                "next": null,
-                "parent": [Circular],
-                "prev": null,
-                "type": "tag",
-                "x-attribsNamespace": Object {
-                  "class": undefined,
-                },
-                "x-attribsPrefix": Object {
-                  "class": undefined,
-                },
-              },
-            ],
-            "name": "div",
-            "namespace": "http://www.w3.org/1999/xhtml",
-            "next": null,
-            "parent": [Circular],
-            "prev": Node {
-              "attribs": Object {
-                "aria-controls": "react-aria6413715347-8",
-                "aria-disabled": "false",
-                "aria-expanded": "false",
-                "class": "nextui-c-lfcDHB nextui-c-PJLV nextui-c-PJLV-gulvcB-isFocusVisible-false nextui-collapse-view",
-                "data-state": "closed",
-                "id": "react-aria6413715347-7",
-                "role": "button",
-                "tabindex": "0",
-              },
-              "children": Array [
-                Node {
-                  "attribs": Object {
-                    "class": "nextui-collapse-title-container",
-                  },
-                  "children": Array [
-                    Node {
-                      "attribs": Object {
-                        "class": "nextui-collapse-title-content",
-                      },
-                      "children": Array [
-                        Node {
-                          "attribs": Object {
-                            "class": "nextui-collapse-title",
-                          },
-                          "children": Array [
-                            Node {
-                              "data": "title2",
-                              "next": null,
-                              "parent": [Circular],
-                              "prev": null,
-                              "type": "text",
-                            },
-                          ],
-                          "name": "h3",
-                          "namespace": "http://www.w3.org/1999/xhtml",
-                          "next": null,
-                          "parent": [Circular],
-                          "prev": null,
-                          "type": "tag",
-                          "x-attribsNamespace": Object {
-                            "class": undefined,
-                          },
-                          "x-attribsPrefix": Object {
-                            "class": undefined,
-                          },
-                        },
-                      ],
-                      "name": "div",
-                      "namespace": "http://www.w3.org/1999/xhtml",
-                      "next": Node {
-                        "attribs": Object {
-                          "class": "nextui-collapse-title-content-right",
-                        },
-                        "children": Array [
-                          Node {
-                            "attribs": Object {
-                              "class": "nextui-c-fUXRSc nextui-collapse-icon",
-                              "fill": "none",
-                              "focusable": "false",
-                              "height": "20",
-                              "role": "presentation",
-                              "viewBox": "0 0 24 24",
-                              "width": "20",
-                              "xmlns": "http://www.w3.org/2000/svg",
-                            },
-                            "children": Array [
-                              Node {
-                                "attribs": Object {
-                                  "d": "M15.5 19l-7-7 7-7",
-                                  "stroke-linecap": "round",
-                                  "stroke-linejoin": "round",
-                                  "stroke-width": "1.5",
-                                },
-                                "children": Array [],
-                                "name": "path",
-                                "namespace": "http://www.w3.org/2000/svg",
-                                "next": null,
-                                "parent": [Circular],
-                                "prev": null,
-                                "type": "tag",
-                                "x-attribsNamespace": Object {
-                                  "d": undefined,
-                                  "stroke-linecap": undefined,
-                                  "stroke-linejoin": undefined,
-                                  "stroke-width": undefined,
-                                },
-                                "x-attribsPrefix": Object {
-                                  "d": undefined,
-                                  "stroke-linecap": undefined,
-                                  "stroke-linejoin": undefined,
-                                  "stroke-width": undefined,
-                                },
-                              },
-                            ],
-                            "name": "svg",
-                            "namespace": "http://www.w3.org/2000/svg",
-                            "next": null,
-                            "parent": [Circular],
-                            "prev": null,
-                            "type": "tag",
-                            "x-attribsNamespace": Object {
-                              "class": undefined,
-                              "fill": undefined,
-                              "focusable": undefined,
-                              "height": undefined,
-                              "role": undefined,
-                              "viewBox": undefined,
-                              "width": undefined,
-                              "xmlns": "http://www.w3.org/2000/xmlns/",
-                            },
-                            "x-attribsPrefix": Object {
-                              "class": undefined,
-                              "fill": undefined,
-                              "focusable": undefined,
-                              "height": undefined,
-                              "role": undefined,
-                              "viewBox": undefined,
-                              "width": undefined,
-                              "xmlns": "",
-                            },
-                          },
-                        ],
-                        "name": "div",
-                        "namespace": "http://www.w3.org/1999/xhtml",
-                        "next": null,
-                        "parent": [Circular],
-                        "prev": [Circular],
-                        "type": "tag",
-                        "x-attribsNamespace": Object {
-                          "class": undefined,
-                        },
-                        "x-attribsPrefix": Object {
-                          "class": undefined,
-                        },
-                      },
-                      "parent": [Circular],
-                      "prev": null,
-                      "type": "tag",
-                      "x-attribsNamespace": Object {
-                        "class": undefined,
-                      },
-                      "x-attribsPrefix": Object {
-                        "class": undefined,
-                      },
-                    },
-                    Node {
-                      "attribs": Object {
-                        "class": "nextui-collapse-title-content-right",
-                      },
-                      "children": Array [
-                        Node {
-                          "attribs": Object {
-                            "class": "nextui-c-fUXRSc nextui-collapse-icon",
-                            "fill": "none",
-                            "focusable": "false",
-                            "height": "20",
-                            "role": "presentation",
-                            "viewBox": "0 0 24 24",
-                            "width": "20",
-                            "xmlns": "http://www.w3.org/2000/svg",
-                          },
-                          "children": Array [
-                            Node {
-                              "attribs": Object {
-                                "d": "M15.5 19l-7-7 7-7",
-                                "stroke-linecap": "round",
-                                "stroke-linejoin": "round",
-                                "stroke-width": "1.5",
-                              },
-                              "children": Array [],
-                              "name": "path",
-                              "namespace": "http://www.w3.org/2000/svg",
-                              "next": null,
-                              "parent": [Circular],
-                              "prev": null,
-                              "type": "tag",
-                              "x-attribsNamespace": Object {
-                                "d": undefined,
-                                "stroke-linecap": undefined,
-                                "stroke-linejoin": undefined,
-                                "stroke-width": undefined,
-                              },
-                              "x-attribsPrefix": Object {
-                                "d": undefined,
-                                "stroke-linecap": undefined,
-                                "stroke-linejoin": undefined,
-                                "stroke-width": undefined,
-                              },
-                            },
-                          ],
-                          "name": "svg",
-                          "namespace": "http://www.w3.org/2000/svg",
-                          "next": null,
-                          "parent": [Circular],
-                          "prev": null,
-                          "type": "tag",
-                          "x-attribsNamespace": Object {
-                            "class": undefined,
-                            "fill": undefined,
-                            "focusable": undefined,
-                            "height": undefined,
-                            "role": undefined,
-                            "viewBox": undefined,
-                            "width": undefined,
-                            "xmlns": "http://www.w3.org/2000/xmlns/",
-                          },
-                          "x-attribsPrefix": Object {
-                            "class": undefined,
-                            "fill": undefined,
-                            "focusable": undefined,
-                            "height": undefined,
-                            "role": undefined,
-                            "viewBox": undefined,
-                            "width": undefined,
-                            "xmlns": "",
-                          },
-                        },
-                      ],
-                      "name": "div",
-                      "namespace": "http://www.w3.org/1999/xhtml",
-                      "next": null,
-                      "parent": [Circular],
-                      "prev": Node {
-                        "attribs": Object {
-                          "class": "nextui-collapse-title-content",
-                        },
-                        "children": Array [
-                          Node {
-                            "attribs": Object {
-                              "class": "nextui-collapse-title",
-                            },
-                            "children": Array [
-                              Node {
-                                "data": "title2",
-                                "next": null,
-                                "parent": [Circular],
-                                "prev": null,
-                                "type": "text",
-                              },
-                            ],
-                            "name": "h3",
-                            "namespace": "http://www.w3.org/1999/xhtml",
-                            "next": null,
-                            "parent": [Circular],
-                            "prev": null,
-                            "type": "tag",
-                            "x-attribsNamespace": Object {
-                              "class": undefined,
-                            },
-                            "x-attribsPrefix": Object {
-                              "class": undefined,
-                            },
-                          },
-                        ],
-                        "name": "div",
-                        "namespace": "http://www.w3.org/1999/xhtml",
-                        "next": [Circular],
-                        "parent": [Circular],
-                        "prev": null,
-                        "type": "tag",
-                        "x-attribsNamespace": Object {
-                          "class": undefined,
-                        },
-                        "x-attribsPrefix": Object {
-                          "class": undefined,
-                        },
-                      },
-                      "type": "tag",
-                      "x-attribsNamespace": Object {
-                        "class": undefined,
-                      },
-                      "x-attribsPrefix": Object {
-                        "class": undefined,
-                      },
-                    },
-                  ],
-                  "name": "div",
-                  "namespace": "http://www.w3.org/1999/xhtml",
-                  "next": null,
-                  "parent": [Circular],
-                  "prev": null,
-                  "type": "tag",
-                  "x-attribsNamespace": Object {
-                    "class": undefined,
-                  },
-                  "x-attribsPrefix": Object {
-                    "class": undefined,
-                  },
-                },
-              ],
-              "name": "div",
-              "namespace": "http://www.w3.org/1999/xhtml",
-              "next": [Circular],
-              "parent": [Circular],
-              "prev": null,
-              "type": "tag",
-              "x-attribsNamespace": Object {
-                "aria-controls": undefined,
-                "aria-disabled": undefined,
-                "aria-expanded": undefined,
-                "class": undefined,
-                "data-state": undefined,
-                "id": undefined,
-                "role": undefined,
-                "tabindex": undefined,
-              },
-              "x-attribsPrefix": Object {
-                "aria-controls": undefined,
-                "aria-disabled": undefined,
-                "aria-expanded": undefined,
-                "class": undefined,
-                "data-state": undefined,
-                "id": undefined,
-                "role": undefined,
-                "tabindex": undefined,
-              },
-            },
-            "type": "tag",
-            "x-attribsNamespace": Object {
-              "class": undefined,
-            },
-            "x-attribsPrefix": Object {
-              "class": undefined,
-            },
-          },
-        ],
-        "name": "div",
-        "namespace": "http://www.w3.org/1999/xhtml",
-        "next": null,
-        "parent": [Circular],
-        "prev": Node {
-          "attribs": Object {
-            "class": "nextui-c-hPzDAx nextui-c-huiNHE nextui-c-hPzDAx-eLdNZT-borderWeight-light nextui-c-hPzDAx-jBQhgJ-divider-true nextui-c-hPzDAx-kMkCGX-animated-true nextui-c-hPzDAx-TDdeu-visible-false nextui-collapse nextui-collapse--closed",
-            "data-state": "closed",
-            "tabindex": "-1",
-          },
-          "children": Array [
-            Node {
-              "attribs": Object {
-                "aria-controls": "react-aria6413715347-6",
-                "aria-disabled": "false",
-                "aria-expanded": "false",
-                "class": "nextui-c-lfcDHB nextui-c-PJLV nextui-c-PJLV-gulvcB-isFocusVisible-false nextui-collapse-view",
-                "data-state": "closed",
-                "id": "react-aria6413715347-5",
-                "role": "button",
-                "tabindex": "0",
-              },
-              "children": Array [
-                Node {
-                  "attribs": Object {
-                    "class": "nextui-collapse-title-container",
-                  },
-                  "children": Array [
-                    Node {
-                      "attribs": Object {
-                        "class": "nextui-collapse-title-content",
-                      },
-                      "children": Array [
-                        Node {
-                          "attribs": Object {
-                            "class": "nextui-collapse-title",
-                          },
-                          "children": Array [
-                            Node {
-                              "data": "title1",
-                              "next": null,
-                              "parent": [Circular],
-                              "prev": null,
-                              "type": "text",
-                            },
-                          ],
-                          "name": "h3",
-                          "namespace": "http://www.w3.org/1999/xhtml",
-                          "next": null,
-                          "parent": [Circular],
-                          "prev": null,
-                          "type": "tag",
-                          "x-attribsNamespace": Object {
-                            "class": undefined,
-                          },
-                          "x-attribsPrefix": Object {
-                            "class": undefined,
-                          },
-                        },
-                      ],
-                      "name": "div",
-                      "namespace": "http://www.w3.org/1999/xhtml",
-                      "next": Node {
-                        "attribs": Object {
-                          "class": "nextui-collapse-title-content-right",
-                        },
-                        "children": Array [
-                          Node {
-                            "attribs": Object {
-                              "class": "nextui-c-fUXRSc nextui-collapse-icon",
-                              "fill": "none",
-                              "focusable": "false",
-                              "height": "20",
-                              "role": "presentation",
-                              "viewBox": "0 0 24 24",
-                              "width": "20",
-                              "xmlns": "http://www.w3.org/2000/svg",
-                            },
-                            "children": Array [
-                              Node {
-                                "attribs": Object {
-                                  "d": "M15.5 19l-7-7 7-7",
-                                  "stroke-linecap": "round",
-                                  "stroke-linejoin": "round",
-                                  "stroke-width": "1.5",
-                                },
-                                "children": Array [],
-                                "name": "path",
-                                "namespace": "http://www.w3.org/2000/svg",
-                                "next": null,
-                                "parent": [Circular],
-                                "prev": null,
-                                "type": "tag",
-                                "x-attribsNamespace": Object {
-                                  "d": undefined,
-                                  "stroke-linecap": undefined,
-                                  "stroke-linejoin": undefined,
-                                  "stroke-width": undefined,
-                                },
-                                "x-attribsPrefix": Object {
-                                  "d": undefined,
-                                  "stroke-linecap": undefined,
-                                  "stroke-linejoin": undefined,
-                                  "stroke-width": undefined,
-                                },
-                              },
-                            ],
-                            "name": "svg",
-                            "namespace": "http://www.w3.org/2000/svg",
-                            "next": null,
-                            "parent": [Circular],
-                            "prev": null,
-                            "type": "tag",
-                            "x-attribsNamespace": Object {
-                              "class": undefined,
-                              "fill": undefined,
-                              "focusable": undefined,
-                              "height": undefined,
-                              "role": undefined,
-                              "viewBox": undefined,
-                              "width": undefined,
-                              "xmlns": "http://www.w3.org/2000/xmlns/",
-                            },
-                            "x-attribsPrefix": Object {
-                              "class": undefined,
-                              "fill": undefined,
-                              "focusable": undefined,
-                              "height": undefined,
-                              "role": undefined,
-                              "viewBox": undefined,
-                              "width": undefined,
-                              "xmlns": "",
-                            },
-                          },
-                        ],
-                        "name": "div",
-                        "namespace": "http://www.w3.org/1999/xhtml",
-                        "next": null,
-                        "parent": [Circular],
-                        "prev": [Circular],
-                        "type": "tag",
-                        "x-attribsNamespace": Object {
-                          "class": undefined,
-                        },
-                        "x-attribsPrefix": Object {
-                          "class": undefined,
-                        },
-                      },
-                      "parent": [Circular],
-                      "prev": null,
-                      "type": "tag",
-                      "x-attribsNamespace": Object {
-                        "class": undefined,
-                      },
-                      "x-attribsPrefix": Object {
-                        "class": undefined,
-                      },
-                    },
-                    Node {
-                      "attribs": Object {
-                        "class": "nextui-collapse-title-content-right",
-                      },
-                      "children": Array [
-                        Node {
-                          "attribs": Object {
-                            "class": "nextui-c-fUXRSc nextui-collapse-icon",
-                            "fill": "none",
-                            "focusable": "false",
-                            "height": "20",
-                            "role": "presentation",
-                            "viewBox": "0 0 24 24",
-                            "width": "20",
-                            "xmlns": "http://www.w3.org/2000/svg",
-                          },
-                          "children": Array [
-                            Node {
-                              "attribs": Object {
-                                "d": "M15.5 19l-7-7 7-7",
-                                "stroke-linecap": "round",
-                                "stroke-linejoin": "round",
-                                "stroke-width": "1.5",
-                              },
-                              "children": Array [],
-                              "name": "path",
-                              "namespace": "http://www.w3.org/2000/svg",
-                              "next": null,
-                              "parent": [Circular],
-                              "prev": null,
-                              "type": "tag",
-                              "x-attribsNamespace": Object {
-                                "d": undefined,
-                                "stroke-linecap": undefined,
-                                "stroke-linejoin": undefined,
-                                "stroke-width": undefined,
-                              },
-                              "x-attribsPrefix": Object {
-                                "d": undefined,
-                                "stroke-linecap": undefined,
-                                "stroke-linejoin": undefined,
-                                "stroke-width": undefined,
-                              },
-                            },
-                          ],
-                          "name": "svg",
-                          "namespace": "http://www.w3.org/2000/svg",
-                          "next": null,
-                          "parent": [Circular],
-                          "prev": null,
-                          "type": "tag",
-                          "x-attribsNamespace": Object {
-                            "class": undefined,
-                            "fill": undefined,
-                            "focusable": undefined,
-                            "height": undefined,
-                            "role": undefined,
-                            "viewBox": undefined,
-                            "width": undefined,
-                            "xmlns": "http://www.w3.org/2000/xmlns/",
-                          },
-                          "x-attribsPrefix": Object {
-                            "class": undefined,
-                            "fill": undefined,
-                            "focusable": undefined,
-                            "height": undefined,
-                            "role": undefined,
-                            "viewBox": undefined,
-                            "width": undefined,
-                            "xmlns": "",
-                          },
-                        },
-                      ],
-                      "name": "div",
-                      "namespace": "http://www.w3.org/1999/xhtml",
-                      "next": null,
-                      "parent": [Circular],
-                      "prev": Node {
-                        "attribs": Object {
-                          "class": "nextui-collapse-title-content",
-                        },
-                        "children": Array [
-                          Node {
-                            "attribs": Object {
-                              "class": "nextui-collapse-title",
-                            },
-                            "children": Array [
-                              Node {
-                                "data": "title1",
-                                "next": null,
-                                "parent": [Circular],
-                                "prev": null,
-                                "type": "text",
-                              },
-                            ],
-                            "name": "h3",
-                            "namespace": "http://www.w3.org/1999/xhtml",
-                            "next": null,
-                            "parent": [Circular],
-                            "prev": null,
-                            "type": "tag",
-                            "x-attribsNamespace": Object {
-                              "class": undefined,
-                            },
-                            "x-attribsPrefix": Object {
-                              "class": undefined,
-                            },
-                          },
-                        ],
-                        "name": "div",
-                        "namespace": "http://www.w3.org/1999/xhtml",
-                        "next": [Circular],
-                        "parent": [Circular],
-                        "prev": null,
-                        "type": "tag",
-                        "x-attribsNamespace": Object {
-                          "class": undefined,
-                        },
-                        "x-attribsPrefix": Object {
-                          "class": undefined,
-                        },
-                      },
-                      "type": "tag",
-                      "x-attribsNamespace": Object {
-                        "class": undefined,
-                      },
-                      "x-attribsPrefix": Object {
-                        "class": undefined,
-                      },
-                    },
-                  ],
-                  "name": "div",
-                  "namespace": "http://www.w3.org/1999/xhtml",
-                  "next": null,
-                  "parent": [Circular],
-                  "prev": null,
-                  "type": "tag",
-                  "x-attribsNamespace": Object {
-                    "class": undefined,
-                  },
-                  "x-attribsPrefix": Object {
-                    "class": undefined,
-                  },
-                },
-              ],
-              "name": "div",
-              "namespace": "http://www.w3.org/1999/xhtml",
-              "next": Node {
-                "attribs": Object {
-                  "class": "nextui-c-dJMBOt nextui-c-dJMBOt-ielLSBX-css",
-                },
-                "children": Array [
-                  Node {
-                    "attribs": Object {
-                      "class": "nextui-expand-content",
-                    },
-                    "children": Array [
-                      Node {
-                        "attribs": Object {
-                          "aria-labelledby": "react-aria6413715347-5",
-                          "class": "nextui-c-fMAxGR nextui-collapse-content",
-                          "id": "react-aria6413715347-6",
-                          "role": "region",
-                          "tabindex": "-1",
-                        },
-                        "children": Array [
-                          Node {
-                            "data": "content1",
-                            "next": null,
-                            "parent": [Circular],
-                            "prev": null,
-                            "type": "text",
-                          },
-                        ],
-                        "name": "div",
-                        "namespace": "http://www.w3.org/1999/xhtml",
-                        "next": null,
-                        "parent": [Circular],
-                        "prev": null,
-                        "type": "tag",
-                        "x-attribsNamespace": Object {
-                          "aria-labelledby": undefined,
-                          "class": undefined,
-                          "id": undefined,
-                          "role": undefined,
-                          "tabindex": undefined,
-                        },
-                        "x-attribsPrefix": Object {
-                          "aria-labelledby": undefined,
-                          "class": undefined,
-                          "id": undefined,
-                          "role": undefined,
-                          "tabindex": undefined,
-                        },
-                      },
-                    ],
-                    "name": "div",
-                    "namespace": "http://www.w3.org/1999/xhtml",
-                    "next": null,
-                    "parent": [Circular],
-                    "prev": null,
-                    "type": "tag",
-                    "x-attribsNamespace": Object {
-                      "class": undefined,
-                    },
-                    "x-attribsPrefix": Object {
-                      "class": undefined,
-                    },
-                  },
-                ],
-                "name": "div",
-                "namespace": "http://www.w3.org/1999/xhtml",
-                "next": null,
-                "parent": [Circular],
-                "prev": [Circular],
-                "type": "tag",
-                "x-attribsNamespace": Object {
-                  "class": undefined,
-                },
-                "x-attribsPrefix": Object {
-                  "class": undefined,
-                },
-              },
-              "parent": [Circular],
-              "prev": null,
-              "type": "tag",
-              "x-attribsNamespace": Object {
-                "aria-controls": undefined,
-                "aria-disabled": undefined,
-                "aria-expanded": undefined,
-                "class": undefined,
-                "data-state": undefined,
-                "id": undefined,
-                "role": undefined,
-                "tabindex": undefined,
-              },
-              "x-attribsPrefix": Object {
-                "aria-controls": undefined,
-                "aria-disabled": undefined,
-                "aria-expanded": undefined,
-                "class": undefined,
-                "data-state": undefined,
-                "id": undefined,
-                "role": undefined,
-                "tabindex": undefined,
-              },
-            },
-            Node {
-              "attribs": Object {
-                "class": "nextui-c-dJMBOt nextui-c-dJMBOt-ielLSBX-css",
-              },
-              "children": Array [
-                Node {
-                  "attribs": Object {
-                    "class": "nextui-expand-content",
-                  },
-                  "children": Array [
-                    Node {
-                      "attribs": Object {
-                        "aria-labelledby": "react-aria6413715347-5",
-                        "class": "nextui-c-fMAxGR nextui-collapse-content",
-                        "id": "react-aria6413715347-6",
-                        "role": "region",
-                        "tabindex": "-1",
-                      },
-                      "children": Array [
-                        Node {
-                          "data": "content1",
-                          "next": null,
-                          "parent": [Circular],
-                          "prev": null,
-                          "type": "text",
-                        },
-                      ],
-                      "name": "div",
-                      "namespace": "http://www.w3.org/1999/xhtml",
-                      "next": null,
-                      "parent": [Circular],
-                      "prev": null,
-                      "type": "tag",
-                      "x-attribsNamespace": Object {
-                        "aria-labelledby": undefined,
-                        "class": undefined,
-                        "id": undefined,
-                        "role": undefined,
-                        "tabindex": undefined,
-                      },
-                      "x-attribsPrefix": Object {
-                        "aria-labelledby": undefined,
-                        "class": undefined,
-                        "id": undefined,
-                        "role": undefined,
-                        "tabindex": undefined,
-                      },
-                    },
-                  ],
-                  "name": "div",
-                  "namespace": "http://www.w3.org/1999/xhtml",
-                  "next": null,
-                  "parent": [Circular],
-                  "prev": null,
-                  "type": "tag",
-                  "x-attribsNamespace": Object {
-                    "class": undefined,
-                  },
-                  "x-attribsPrefix": Object {
-                    "class": undefined,
-                  },
-                },
-              ],
-              "name": "div",
-              "namespace": "http://www.w3.org/1999/xhtml",
-              "next": null,
-              "parent": [Circular],
-              "prev": Node {
-                "attribs": Object {
-                  "aria-controls": "react-aria6413715347-6",
-                  "aria-disabled": "false",
-                  "aria-expanded": "false",
-                  "class": "nextui-c-lfcDHB nextui-c-PJLV nextui-c-PJLV-gulvcB-isFocusVisible-false nextui-collapse-view",
-                  "data-state": "closed",
-                  "id": "react-aria6413715347-5",
-                  "role": "button",
-                  "tabindex": "0",
-                },
-                "children": Array [
-                  Node {
-                    "attribs": Object {
-                      "class": "nextui-collapse-title-container",
-                    },
-                    "children": Array [
-                      Node {
-                        "attribs": Object {
-                          "class": "nextui-collapse-title-content",
-                        },
-                        "children": Array [
-                          Node {
-                            "attribs": Object {
-                              "class": "nextui-collapse-title",
-                            },
-                            "children": Array [
-                              Node {
-                                "data": "title1",
-                                "next": null,
-                                "parent": [Circular],
-                                "prev": null,
-                                "type": "text",
-                              },
-                            ],
-                            "name": "h3",
-                            "namespace": "http://www.w3.org/1999/xhtml",
-                            "next": null,
-                            "parent": [Circular],
-                            "prev": null,
-                            "type": "tag",
-                            "x-attribsNamespace": Object {
-                              "class": undefined,
-                            },
-                            "x-attribsPrefix": Object {
-                              "class": undefined,
-                            },
-                          },
-                        ],
-                        "name": "div",
-                        "namespace": "http://www.w3.org/1999/xhtml",
-                        "next": Node {
-                          "attribs": Object {
-                            "class": "nextui-collapse-title-content-right",
-                          },
-                          "children": Array [
-                            Node {
-                              "attribs": Object {
-                                "class": "nextui-c-fUXRSc nextui-collapse-icon",
-                                "fill": "none",
-                                "focusable": "false",
-                                "height": "20",
-                                "role": "presentation",
-                                "viewBox": "0 0 24 24",
-                                "width": "20",
-                                "xmlns": "http://www.w3.org/2000/svg",
-                              },
-                              "children": Array [
-                                Node {
-                                  "attribs": Object {
-                                    "d": "M15.5 19l-7-7 7-7",
-                                    "stroke-linecap": "round",
-                                    "stroke-linejoin": "round",
-                                    "stroke-width": "1.5",
-                                  },
-                                  "children": Array [],
-                                  "name": "path",
-                                  "namespace": "http://www.w3.org/2000/svg",
-                                  "next": null,
-                                  "parent": [Circular],
-                                  "prev": null,
-                                  "type": "tag",
-                                  "x-attribsNamespace": Object {
-                                    "d": undefined,
-                                    "stroke-linecap": undefined,
-                                    "stroke-linejoin": undefined,
-                                    "stroke-width": undefined,
-                                  },
-                                  "x-attribsPrefix": Object {
-                                    "d": undefined,
-                                    "stroke-linecap": undefined,
-                                    "stroke-linejoin": undefined,
-                                    "stroke-width": undefined,
-                                  },
-                                },
-                              ],
-                              "name": "svg",
-                              "namespace": "http://www.w3.org/2000/svg",
-                              "next": null,
-                              "parent": [Circular],
-                              "prev": null,
-                              "type": "tag",
-                              "x-attribsNamespace": Object {
-                                "class": undefined,
-                                "fill": undefined,
-                                "focusable": undefined,
-                                "height": undefined,
-                                "role": undefined,
-                                "viewBox": undefined,
-                                "width": undefined,
-                                "xmlns": "http://www.w3.org/2000/xmlns/",
-                              },
-                              "x-attribsPrefix": Object {
-                                "class": undefined,
-                                "fill": undefined,
-                                "focusable": undefined,
-                                "height": undefined,
-                                "role": undefined,
-                                "viewBox": undefined,
-                                "width": undefined,
-                                "xmlns": "",
-                              },
-                            },
-                          ],
-                          "name": "div",
-                          "namespace": "http://www.w3.org/1999/xhtml",
-                          "next": null,
-                          "parent": [Circular],
-                          "prev": [Circular],
-                          "type": "tag",
-                          "x-attribsNamespace": Object {
-                            "class": undefined,
-                          },
-                          "x-attribsPrefix": Object {
-                            "class": undefined,
-                          },
-                        },
-                        "parent": [Circular],
-                        "prev": null,
-                        "type": "tag",
-                        "x-attribsNamespace": Object {
-                          "class": undefined,
-                        },
-                        "x-attribsPrefix": Object {
-                          "class": undefined,
-                        },
-                      },
-                      Node {
-                        "attribs": Object {
-                          "class": "nextui-collapse-title-content-right",
-                        },
-                        "children": Array [
-                          Node {
-                            "attribs": Object {
-                              "class": "nextui-c-fUXRSc nextui-collapse-icon",
-                              "fill": "none",
-                              "focusable": "false",
-                              "height": "20",
-                              "role": "presentation",
-                              "viewBox": "0 0 24 24",
-                              "width": "20",
-                              "xmlns": "http://www.w3.org/2000/svg",
-                            },
-                            "children": Array [
-                              Node {
-                                "attribs": Object {
-                                  "d": "M15.5 19l-7-7 7-7",
-                                  "stroke-linecap": "round",
-                                  "stroke-linejoin": "round",
-                                  "stroke-width": "1.5",
-                                },
-                                "children": Array [],
-                                "name": "path",
-                                "namespace": "http://www.w3.org/2000/svg",
-                                "next": null,
-                                "parent": [Circular],
-                                "prev": null,
-                                "type": "tag",
-                                "x-attribsNamespace": Object {
-                                  "d": undefined,
-                                  "stroke-linecap": undefined,
-                                  "stroke-linejoin": undefined,
-                                  "stroke-width": undefined,
-                                },
-                                "x-attribsPrefix": Object {
-                                  "d": undefined,
-                                  "stroke-linecap": undefined,
-                                  "stroke-linejoin": undefined,
-                                  "stroke-width": undefined,
-                                },
-                              },
-                            ],
-                            "name": "svg",
-                            "namespace": "http://www.w3.org/2000/svg",
-                            "next": null,
-                            "parent": [Circular],
-                            "prev": null,
-                            "type": "tag",
-                            "x-attribsNamespace": Object {
-                              "class": undefined,
-                              "fill": undefined,
-                              "focusable": undefined,
-                              "height": undefined,
-                              "role": undefined,
-                              "viewBox": undefined,
-                              "width": undefined,
-                              "xmlns": "http://www.w3.org/2000/xmlns/",
-                            },
-                            "x-attribsPrefix": Object {
-                              "class": undefined,
-                              "fill": undefined,
-                              "focusable": undefined,
-                              "height": undefined,
-                              "role": undefined,
-                              "viewBox": undefined,
-                              "width": undefined,
-                              "xmlns": "",
-                            },
-                          },
-                        ],
-                        "name": "div",
-                        "namespace": "http://www.w3.org/1999/xhtml",
-                        "next": null,
-                        "parent": [Circular],
-                        "prev": Node {
-                          "attribs": Object {
-                            "class": "nextui-collapse-title-content",
-                          },
-                          "children": Array [
-                            Node {
-                              "attribs": Object {
-                                "class": "nextui-collapse-title",
-                              },
-                              "children": Array [
-                                Node {
-                                  "data": "title1",
-                                  "next": null,
-                                  "parent": [Circular],
-                                  "prev": null,
-                                  "type": "text",
-                                },
-                              ],
-                              "name": "h3",
-                              "namespace": "http://www.w3.org/1999/xhtml",
-                              "next": null,
-                              "parent": [Circular],
-                              "prev": null,
-                              "type": "tag",
-                              "x-attribsNamespace": Object {
-                                "class": undefined,
-                              },
-                              "x-attribsPrefix": Object {
-                                "class": undefined,
-                              },
-                            },
-                          ],
-                          "name": "div",
-                          "namespace": "http://www.w3.org/1999/xhtml",
-                          "next": [Circular],
-                          "parent": [Circular],
-                          "prev": null,
-                          "type": "tag",
-                          "x-attribsNamespace": Object {
-                            "class": undefined,
-                          },
-                          "x-attribsPrefix": Object {
-                            "class": undefined,
-                          },
-                        },
-                        "type": "tag",
-                        "x-attribsNamespace": Object {
-                          "class": undefined,
-                        },
-                        "x-attribsPrefix": Object {
-                          "class": undefined,
-                        },
-                      },
-                    ],
-                    "name": "div",
-                    "namespace": "http://www.w3.org/1999/xhtml",
-                    "next": null,
-                    "parent": [Circular],
-                    "prev": null,
-                    "type": "tag",
-                    "x-attribsNamespace": Object {
-                      "class": undefined,
-                    },
-                    "x-attribsPrefix": Object {
-                      "class": undefined,
-                    },
-                  },
-                ],
-                "name": "div",
-                "namespace": "http://www.w3.org/1999/xhtml",
-                "next": [Circular],
-                "parent": [Circular],
-                "prev": null,
-                "type": "tag",
-                "x-attribsNamespace": Object {
-                  "aria-controls": undefined,
-                  "aria-disabled": undefined,
-                  "aria-expanded": undefined,
-                  "class": undefined,
-                  "data-state": undefined,
-                  "id": undefined,
-                  "role": undefined,
-                  "tabindex": undefined,
-                },
-                "x-attribsPrefix": Object {
-                  "aria-controls": undefined,
-                  "aria-disabled": undefined,
-                  "aria-expanded": undefined,
-                  "class": undefined,
-                  "data-state": undefined,
-                  "id": undefined,
-                  "role": undefined,
-                  "tabindex": undefined,
-                },
-              },
-              "type": "tag",
-              "x-attribsNamespace": Object {
-                "class": undefined,
-              },
-              "x-attribsPrefix": Object {
-                "class": undefined,
-              },
-            },
-          ],
-          "name": "div",
-          "namespace": "http://www.w3.org/1999/xhtml",
-          "next": [Circular],
-          "parent": [Circular],
-          "prev": null,
-          "type": "tag",
-          "x-attribsNamespace": Object {
-            "class": undefined,
-            "data-state": undefined,
-            "tabindex": undefined,
-          },
-          "x-attribsPrefix": Object {
-            "class": undefined,
-            "data-state": undefined,
-            "tabindex": undefined,
-          },
-        },
-        "type": "tag",
-        "x-attribsNamespace": Object {
-          "class": undefined,
-          "data-state": undefined,
-          "tabindex": undefined,
-        },
-        "x-attribsPrefix": Object {
-          "class": undefined,
-          "data-state": undefined,
-          "tabindex": undefined,
-        },
-      },
-    ],
-    "name": "div",
-    "namespace": "http://www.w3.org/1999/xhtml",
-    "next": null,
-    "parent": Node {
-      "children": Array [
-        [Circular],
-      ],
-      "name": "root",
-      "next": null,
-      "parent": null,
-      "prev": null,
-      "type": "root",
-    },
-    "prev": null,
-    "type": "tag",
-    "x-attribsNamespace": Object {
-      "class": undefined,
-    },
-    "x-attribsPrefix": Object {
-      "class": undefined,
-    },
-  },
-=======
   "0": <div
     class="nextui-c-dWWWSv nextui-c-dWWWSv-eaqZHc-borderWeight-light"
   >
@@ -6749,12 +188,12 @@
       tabindex="-1"
     >
       <div
-        aria-controls="react-aria8641349695-6"
+        aria-controls="react-aria4105427206-6"
         aria-disabled="false"
         aria-expanded="false"
         class="nextui-c-lfcDHB nextui-c-PJLV nextui-c-PJLV-gulvcB-isFocusVisible-false nextui-collapse-view"
         data-state="closed"
-        id="react-aria8641349695-5"
+        id="react-aria4105427206-5"
         role="button"
         tabindex="0"
       >
@@ -6800,9 +239,9 @@
           class="nextui-expand-content"
         >
           <div
-            aria-labelledby="react-aria8641349695-5"
+            aria-labelledby="react-aria4105427206-5"
             class="nextui-c-fMAxGR nextui-collapse-content"
-            id="react-aria8641349695-6"
+            id="react-aria4105427206-6"
             role="region"
             tabindex="-1"
           >
@@ -6817,12 +256,12 @@
       tabindex="-1"
     >
       <div
-        aria-controls="react-aria8641349695-8"
+        aria-controls="react-aria4105427206-8"
         aria-disabled="false"
         aria-expanded="false"
         class="nextui-c-lfcDHB nextui-c-PJLV nextui-c-PJLV-gulvcB-isFocusVisible-false nextui-collapse-view"
         data-state="closed"
-        id="react-aria8641349695-7"
+        id="react-aria4105427206-7"
         role="button"
         tabindex="0"
       >
@@ -6868,9 +307,9 @@
           class="nextui-expand-content"
         >
           <div
-            aria-labelledby="react-aria8641349695-7"
+            aria-labelledby="react-aria4105427206-7"
             class="nextui-c-fMAxGR nextui-collapse-content"
-            id="react-aria8641349695-8"
+            id="react-aria4105427206-8"
             role="region"
             tabindex="-1"
           >
@@ -6880,7 +319,6 @@
       </div>
     </div>
   </div>,
->>>>>>> 527b0860
   "_root": LoadedCheerio {
     "0": Document {
       "children": Array [
