--- conflicted
+++ resolved
@@ -2,1790 +2,12 @@
 
 exports[` User should support image and text 1`] = `
 LoadedCheerio {
-<<<<<<< HEAD
-  "0": Node {
-    "attribs": Object {},
-    "children": Array [
-      Node {
-        "attribs": Object {
-          "class": "nextui-c-ijHtNE nextui-c-PJLV nextui-c-jMTBsW nextui-c-jWfFif nextui-c-PJLV-gulvcB-isFocusVisible-false nextui-c-ijHtNE-iPJLV-css",
-        },
-        "children": Array [
-          Node {
-            "attribs": Object {
-              "class": "nextui-c-gEEnVX nextui-c-PJLV nextui-c-jWfFif nextui-c-jMTBsW nextui-c-gEEnVX-qXFXw-color-default nextui-c-gEEnVX-duCSmO-textColor-default nextui-c-gEEnVX-iHugVF-size-md nextui-c-gEEnVX-krOtXB-borderWeight-normal nextui-c-gEEnVX-bAEoQm-rounded-true nextui-c-PJLV-gulvcB-isFocusVisible-false nextui-c-gEEnVX-iPJLV-css only-text-avatar nextui-user-avatar",
-              "data-state": "ready",
-            },
-            "children": Array [
-              Node {
-                "attribs": Object {
-                  "class": "nextui-avatar-bg",
-                },
-                "children": Array [],
-                "name": "span",
-                "namespace": "http://www.w3.org/1999/xhtml",
-                "next": Node {
-                  "attribs": Object {
-                    "class": "nextui-avatar-text",
-                  },
-                  "children": Array [
-                    Node {
-                      "data": "Jun",
-                      "next": null,
-                      "parent": [Circular],
-                      "prev": null,
-                      "type": "text",
-                    },
-                  ],
-                  "name": "span",
-                  "namespace": "http://www.w3.org/1999/xhtml",
-                  "next": null,
-                  "parent": [Circular],
-                  "prev": [Circular],
-                  "type": "tag",
-                  "x-attribsNamespace": Object {
-                    "class": undefined,
-                  },
-                  "x-attribsPrefix": Object {
-                    "class": undefined,
-                  },
-                },
-                "parent": [Circular],
-                "prev": null,
-                "type": "tag",
-                "x-attribsNamespace": Object {
-                  "class": undefined,
-                },
-                "x-attribsPrefix": Object {
-                  "class": undefined,
-                },
-              },
-              Node {
-                "attribs": Object {
-                  "class": "nextui-avatar-text",
-                },
-                "children": Array [
-                  Node {
-                    "data": "Jun",
-                    "next": null,
-                    "parent": [Circular],
-                    "prev": null,
-                    "type": "text",
-                  },
-                ],
-                "name": "span",
-                "namespace": "http://www.w3.org/1999/xhtml",
-                "next": null,
-                "parent": [Circular],
-                "prev": Node {
-                  "attribs": Object {
-                    "class": "nextui-avatar-bg",
-                  },
-                  "children": Array [],
-                  "name": "span",
-                  "namespace": "http://www.w3.org/1999/xhtml",
-                  "next": [Circular],
-                  "parent": [Circular],
-                  "prev": null,
-                  "type": "tag",
-                  "x-attribsNamespace": Object {
-                    "class": undefined,
-                  },
-                  "x-attribsPrefix": Object {
-                    "class": undefined,
-                  },
-                },
-                "type": "tag",
-                "x-attribsNamespace": Object {
-                  "class": undefined,
-                },
-                "x-attribsPrefix": Object {
-                  "class": undefined,
-                },
-              },
-            ],
-            "name": "span",
-            "namespace": "http://www.w3.org/1999/xhtml",
-            "next": Node {
-              "attribs": Object {
-                "class": "nextui-c-kNKVvs nextui-user-info",
-              },
-              "children": Array [
-                Node {
-                  "attribs": Object {
-                    "class": "nextui-c-hEcroZ nextui-user-name",
-                  },
-                  "children": Array [
-                    Node {
-                      "data": "Junior",
-                      "next": null,
-                      "parent": [Circular],
-                      "prev": null,
-                      "type": "text",
-                    },
-                  ],
-                  "name": "span",
-                  "namespace": "http://www.w3.org/1999/xhtml",
-                  "next": Node {
-                    "attribs": Object {
-                      "class": "nextui-c-eCZQvV nextui-user-desc",
-                    },
-                    "children": Array [],
-                    "name": "span",
-                    "namespace": "http://www.w3.org/1999/xhtml",
-                    "next": null,
-                    "parent": [Circular],
-                    "prev": [Circular],
-                    "type": "tag",
-                    "x-attribsNamespace": Object {
-                      "class": undefined,
-                    },
-                    "x-attribsPrefix": Object {
-                      "class": undefined,
-                    },
-                  },
-                  "parent": [Circular],
-                  "prev": null,
-                  "type": "tag",
-                  "x-attribsNamespace": Object {
-                    "class": undefined,
-                  },
-                  "x-attribsPrefix": Object {
-                    "class": undefined,
-                  },
-                },
-                Node {
-                  "attribs": Object {
-                    "class": "nextui-c-eCZQvV nextui-user-desc",
-                  },
-                  "children": Array [],
-                  "name": "span",
-                  "namespace": "http://www.w3.org/1999/xhtml",
-                  "next": null,
-                  "parent": [Circular],
-                  "prev": Node {
-                    "attribs": Object {
-                      "class": "nextui-c-hEcroZ nextui-user-name",
-                    },
-                    "children": Array [
-                      Node {
-                        "data": "Junior",
-                        "next": null,
-                        "parent": [Circular],
-                        "prev": null,
-                        "type": "text",
-                      },
-                    ],
-                    "name": "span",
-                    "namespace": "http://www.w3.org/1999/xhtml",
-                    "next": [Circular],
-                    "parent": [Circular],
-                    "prev": null,
-                    "type": "tag",
-                    "x-attribsNamespace": Object {
-                      "class": undefined,
-                    },
-                    "x-attribsPrefix": Object {
-                      "class": undefined,
-                    },
-                  },
-                  "type": "tag",
-                  "x-attribsNamespace": Object {
-                    "class": undefined,
-                  },
-                  "x-attribsPrefix": Object {
-                    "class": undefined,
-                  },
-                },
-              ],
-              "name": "div",
-              "namespace": "http://www.w3.org/1999/xhtml",
-              "next": null,
-              "parent": [Circular],
-              "prev": [Circular],
-              "type": "tag",
-              "x-attribsNamespace": Object {
-                "class": undefined,
-              },
-              "x-attribsPrefix": Object {
-                "class": undefined,
-              },
-            },
-            "parent": [Circular],
-            "prev": null,
-            "type": "tag",
-            "x-attribsNamespace": Object {
-              "class": undefined,
-              "data-state": undefined,
-            },
-            "x-attribsPrefix": Object {
-              "class": undefined,
-              "data-state": undefined,
-            },
-          },
-          Node {
-            "attribs": Object {
-              "class": "nextui-c-kNKVvs nextui-user-info",
-            },
-            "children": Array [
-              Node {
-                "attribs": Object {
-                  "class": "nextui-c-hEcroZ nextui-user-name",
-                },
-                "children": Array [
-                  Node {
-                    "data": "Junior",
-                    "next": null,
-                    "parent": [Circular],
-                    "prev": null,
-                    "type": "text",
-                  },
-                ],
-                "name": "span",
-                "namespace": "http://www.w3.org/1999/xhtml",
-                "next": Node {
-                  "attribs": Object {
-                    "class": "nextui-c-eCZQvV nextui-user-desc",
-                  },
-                  "children": Array [],
-                  "name": "span",
-                  "namespace": "http://www.w3.org/1999/xhtml",
-                  "next": null,
-                  "parent": [Circular],
-                  "prev": [Circular],
-                  "type": "tag",
-                  "x-attribsNamespace": Object {
-                    "class": undefined,
-                  },
-                  "x-attribsPrefix": Object {
-                    "class": undefined,
-                  },
-                },
-                "parent": [Circular],
-                "prev": null,
-                "type": "tag",
-                "x-attribsNamespace": Object {
-                  "class": undefined,
-                },
-                "x-attribsPrefix": Object {
-                  "class": undefined,
-                },
-              },
-              Node {
-                "attribs": Object {
-                  "class": "nextui-c-eCZQvV nextui-user-desc",
-                },
-                "children": Array [],
-                "name": "span",
-                "namespace": "http://www.w3.org/1999/xhtml",
-                "next": null,
-                "parent": [Circular],
-                "prev": Node {
-                  "attribs": Object {
-                    "class": "nextui-c-hEcroZ nextui-user-name",
-                  },
-                  "children": Array [
-                    Node {
-                      "data": "Junior",
-                      "next": null,
-                      "parent": [Circular],
-                      "prev": null,
-                      "type": "text",
-                    },
-                  ],
-                  "name": "span",
-                  "namespace": "http://www.w3.org/1999/xhtml",
-                  "next": [Circular],
-                  "parent": [Circular],
-                  "prev": null,
-                  "type": "tag",
-                  "x-attribsNamespace": Object {
-                    "class": undefined,
-                  },
-                  "x-attribsPrefix": Object {
-                    "class": undefined,
-                  },
-                },
-                "type": "tag",
-                "x-attribsNamespace": Object {
-                  "class": undefined,
-                },
-                "x-attribsPrefix": Object {
-                  "class": undefined,
-                },
-              },
-            ],
-            "name": "div",
-            "namespace": "http://www.w3.org/1999/xhtml",
-            "next": null,
-            "parent": [Circular],
-            "prev": Node {
-              "attribs": Object {
-                "class": "nextui-c-gEEnVX nextui-c-PJLV nextui-c-jWfFif nextui-c-jMTBsW nextui-c-gEEnVX-qXFXw-color-default nextui-c-gEEnVX-duCSmO-textColor-default nextui-c-gEEnVX-iHugVF-size-md nextui-c-gEEnVX-krOtXB-borderWeight-normal nextui-c-gEEnVX-bAEoQm-rounded-true nextui-c-PJLV-gulvcB-isFocusVisible-false nextui-c-gEEnVX-iPJLV-css only-text-avatar nextui-user-avatar",
-                "data-state": "ready",
-              },
-              "children": Array [
-                Node {
-                  "attribs": Object {
-                    "class": "nextui-avatar-bg",
-                  },
-                  "children": Array [],
-                  "name": "span",
-                  "namespace": "http://www.w3.org/1999/xhtml",
-                  "next": Node {
-                    "attribs": Object {
-                      "class": "nextui-avatar-text",
-                    },
-                    "children": Array [
-                      Node {
-                        "data": "Jun",
-                        "next": null,
-                        "parent": [Circular],
-                        "prev": null,
-                        "type": "text",
-                      },
-                    ],
-                    "name": "span",
-                    "namespace": "http://www.w3.org/1999/xhtml",
-                    "next": null,
-                    "parent": [Circular],
-                    "prev": [Circular],
-                    "type": "tag",
-                    "x-attribsNamespace": Object {
-                      "class": undefined,
-                    },
-                    "x-attribsPrefix": Object {
-                      "class": undefined,
-                    },
-                  },
-                  "parent": [Circular],
-                  "prev": null,
-                  "type": "tag",
-                  "x-attribsNamespace": Object {
-                    "class": undefined,
-                  },
-                  "x-attribsPrefix": Object {
-                    "class": undefined,
-                  },
-                },
-                Node {
-                  "attribs": Object {
-                    "class": "nextui-avatar-text",
-                  },
-                  "children": Array [
-                    Node {
-                      "data": "Jun",
-                      "next": null,
-                      "parent": [Circular],
-                      "prev": null,
-                      "type": "text",
-                    },
-                  ],
-                  "name": "span",
-                  "namespace": "http://www.w3.org/1999/xhtml",
-                  "next": null,
-                  "parent": [Circular],
-                  "prev": Node {
-                    "attribs": Object {
-                      "class": "nextui-avatar-bg",
-                    },
-                    "children": Array [],
-                    "name": "span",
-                    "namespace": "http://www.w3.org/1999/xhtml",
-                    "next": [Circular],
-                    "parent": [Circular],
-                    "prev": null,
-                    "type": "tag",
-                    "x-attribsNamespace": Object {
-                      "class": undefined,
-                    },
-                    "x-attribsPrefix": Object {
-                      "class": undefined,
-                    },
-                  },
-                  "type": "tag",
-                  "x-attribsNamespace": Object {
-                    "class": undefined,
-                  },
-                  "x-attribsPrefix": Object {
-                    "class": undefined,
-                  },
-                },
-              ],
-              "name": "span",
-              "namespace": "http://www.w3.org/1999/xhtml",
-              "next": [Circular],
-              "parent": [Circular],
-              "prev": null,
-              "type": "tag",
-              "x-attribsNamespace": Object {
-                "class": undefined,
-                "data-state": undefined,
-              },
-              "x-attribsPrefix": Object {
-                "class": undefined,
-                "data-state": undefined,
-              },
-            },
-            "type": "tag",
-            "x-attribsNamespace": Object {
-              "class": undefined,
-            },
-            "x-attribsPrefix": Object {
-              "class": undefined,
-            },
-          },
-        ],
-        "name": "div",
-        "namespace": "http://www.w3.org/1999/xhtml",
-        "next": Node {
-          "attribs": Object {
-            "class": "nextui-c-ijHtNE nextui-c-PJLV nextui-c-jMTBsW nextui-c-jWfFif nextui-c-PJLV-gulvcB-isFocusVisible-false nextui-c-ijHtNE-iPJLV-css",
-          },
-          "children": Array [
-            Node {
-              "attribs": Object {
-                "class": "nextui-c-gEEnVX nextui-c-PJLV nextui-c-jWfFif nextui-c-jMTBsW nextui-c-gEEnVX-qXFXw-color-default nextui-c-gEEnVX-duCSmO-textColor-default nextui-c-gEEnVX-iHugVF-size-md nextui-c-gEEnVX-krOtXB-borderWeight-normal nextui-c-gEEnVX-bAEoQm-rounded-true nextui-c-PJLV-gulvcB-isFocusVisible-false nextui-c-gEEnVX-iPJLV-css nextui-user-avatar",
-                "data-state": "loading",
-              },
-              "children": Array [
-                Node {
-                  "attribs": Object {
-                    "class": "nextui-avatar-bg",
-                  },
-                  "children": Array [],
-                  "name": "span",
-                  "namespace": "http://www.w3.org/1999/xhtml",
-                  "next": Node {
-                    "attribs": Object {
-                      "class": "nextui-avatar-img nextui-avatar--loading",
-                      "data-state": "loading",
-                      "src": "https://avatars.githubusercontent.com/u/30373425?v=4",
-                    },
-                    "children": Array [],
-                    "name": "img",
-                    "namespace": "http://www.w3.org/1999/xhtml",
-                    "next": null,
-                    "parent": [Circular],
-                    "prev": [Circular],
-                    "type": "tag",
-                    "x-attribsNamespace": Object {
-                      "class": undefined,
-                      "data-state": undefined,
-                      "src": undefined,
-                    },
-                    "x-attribsPrefix": Object {
-                      "class": undefined,
-                      "data-state": undefined,
-                      "src": undefined,
-                    },
-                  },
-                  "parent": [Circular],
-                  "prev": null,
-                  "type": "tag",
-                  "x-attribsNamespace": Object {
-                    "class": undefined,
-                  },
-                  "x-attribsPrefix": Object {
-                    "class": undefined,
-                  },
-                },
-                Node {
-                  "attribs": Object {
-                    "class": "nextui-avatar-img nextui-avatar--loading",
-                    "data-state": "loading",
-                    "src": "https://avatars.githubusercontent.com/u/30373425?v=4",
-                  },
-                  "children": Array [],
-                  "name": "img",
-                  "namespace": "http://www.w3.org/1999/xhtml",
-                  "next": null,
-                  "parent": [Circular],
-                  "prev": Node {
-                    "attribs": Object {
-                      "class": "nextui-avatar-bg",
-                    },
-                    "children": Array [],
-                    "name": "span",
-                    "namespace": "http://www.w3.org/1999/xhtml",
-                    "next": [Circular],
-                    "parent": [Circular],
-                    "prev": null,
-                    "type": "tag",
-                    "x-attribsNamespace": Object {
-                      "class": undefined,
-                    },
-                    "x-attribsPrefix": Object {
-                      "class": undefined,
-                    },
-                  },
-                  "type": "tag",
-                  "x-attribsNamespace": Object {
-                    "class": undefined,
-                    "data-state": undefined,
-                    "src": undefined,
-                  },
-                  "x-attribsPrefix": Object {
-                    "class": undefined,
-                    "data-state": undefined,
-                    "src": undefined,
-                  },
-                },
-              ],
-              "name": "span",
-              "namespace": "http://www.w3.org/1999/xhtml",
-              "next": Node {
-                "attribs": Object {
-                  "class": "nextui-c-kNKVvs nextui-user-info",
-                },
-                "children": Array [
-                  Node {
-                    "attribs": Object {
-                      "class": "nextui-c-hEcroZ nextui-user-name",
-                    },
-                    "children": Array [
-                      Node {
-                        "data": "Junior Garcia",
-                        "next": null,
-                        "parent": [Circular],
-                        "prev": null,
-                        "type": "text",
-                      },
-                    ],
-                    "name": "span",
-                    "namespace": "http://www.w3.org/1999/xhtml",
-                    "next": Node {
-                      "attribs": Object {
-                        "class": "nextui-c-eCZQvV nextui-user-desc",
-                      },
-                      "children": Array [],
-                      "name": "span",
-                      "namespace": "http://www.w3.org/1999/xhtml",
-                      "next": null,
-                      "parent": [Circular],
-                      "prev": [Circular],
-                      "type": "tag",
-                      "x-attribsNamespace": Object {
-                        "class": undefined,
-                      },
-                      "x-attribsPrefix": Object {
-                        "class": undefined,
-                      },
-                    },
-                    "parent": [Circular],
-                    "prev": null,
-                    "type": "tag",
-                    "x-attribsNamespace": Object {
-                      "class": undefined,
-                    },
-                    "x-attribsPrefix": Object {
-                      "class": undefined,
-                    },
-                  },
-                  Node {
-                    "attribs": Object {
-                      "class": "nextui-c-eCZQvV nextui-user-desc",
-                    },
-                    "children": Array [],
-                    "name": "span",
-                    "namespace": "http://www.w3.org/1999/xhtml",
-                    "next": null,
-                    "parent": [Circular],
-                    "prev": Node {
-                      "attribs": Object {
-                        "class": "nextui-c-hEcroZ nextui-user-name",
-                      },
-                      "children": Array [
-                        Node {
-                          "data": "Junior Garcia",
-                          "next": null,
-                          "parent": [Circular],
-                          "prev": null,
-                          "type": "text",
-                        },
-                      ],
-                      "name": "span",
-                      "namespace": "http://www.w3.org/1999/xhtml",
-                      "next": [Circular],
-                      "parent": [Circular],
-                      "prev": null,
-                      "type": "tag",
-                      "x-attribsNamespace": Object {
-                        "class": undefined,
-                      },
-                      "x-attribsPrefix": Object {
-                        "class": undefined,
-                      },
-                    },
-                    "type": "tag",
-                    "x-attribsNamespace": Object {
-                      "class": undefined,
-                    },
-                    "x-attribsPrefix": Object {
-                      "class": undefined,
-                    },
-                  },
-                ],
-                "name": "div",
-                "namespace": "http://www.w3.org/1999/xhtml",
-                "next": null,
-                "parent": [Circular],
-                "prev": [Circular],
-                "type": "tag",
-                "x-attribsNamespace": Object {
-                  "class": undefined,
-                },
-                "x-attribsPrefix": Object {
-                  "class": undefined,
-                },
-              },
-              "parent": [Circular],
-              "prev": null,
-              "type": "tag",
-              "x-attribsNamespace": Object {
-                "class": undefined,
-                "data-state": undefined,
-              },
-              "x-attribsPrefix": Object {
-                "class": undefined,
-                "data-state": undefined,
-              },
-            },
-            Node {
-              "attribs": Object {
-                "class": "nextui-c-kNKVvs nextui-user-info",
-              },
-              "children": Array [
-                Node {
-                  "attribs": Object {
-                    "class": "nextui-c-hEcroZ nextui-user-name",
-                  },
-                  "children": Array [
-                    Node {
-                      "data": "Junior Garcia",
-                      "next": null,
-                      "parent": [Circular],
-                      "prev": null,
-                      "type": "text",
-                    },
-                  ],
-                  "name": "span",
-                  "namespace": "http://www.w3.org/1999/xhtml",
-                  "next": Node {
-                    "attribs": Object {
-                      "class": "nextui-c-eCZQvV nextui-user-desc",
-                    },
-                    "children": Array [],
-                    "name": "span",
-                    "namespace": "http://www.w3.org/1999/xhtml",
-                    "next": null,
-                    "parent": [Circular],
-                    "prev": [Circular],
-                    "type": "tag",
-                    "x-attribsNamespace": Object {
-                      "class": undefined,
-                    },
-                    "x-attribsPrefix": Object {
-                      "class": undefined,
-                    },
-                  },
-                  "parent": [Circular],
-                  "prev": null,
-                  "type": "tag",
-                  "x-attribsNamespace": Object {
-                    "class": undefined,
-                  },
-                  "x-attribsPrefix": Object {
-                    "class": undefined,
-                  },
-                },
-                Node {
-                  "attribs": Object {
-                    "class": "nextui-c-eCZQvV nextui-user-desc",
-                  },
-                  "children": Array [],
-                  "name": "span",
-                  "namespace": "http://www.w3.org/1999/xhtml",
-                  "next": null,
-                  "parent": [Circular],
-                  "prev": Node {
-                    "attribs": Object {
-                      "class": "nextui-c-hEcroZ nextui-user-name",
-                    },
-                    "children": Array [
-                      Node {
-                        "data": "Junior Garcia",
-                        "next": null,
-                        "parent": [Circular],
-                        "prev": null,
-                        "type": "text",
-                      },
-                    ],
-                    "name": "span",
-                    "namespace": "http://www.w3.org/1999/xhtml",
-                    "next": [Circular],
-                    "parent": [Circular],
-                    "prev": null,
-                    "type": "tag",
-                    "x-attribsNamespace": Object {
-                      "class": undefined,
-                    },
-                    "x-attribsPrefix": Object {
-                      "class": undefined,
-                    },
-                  },
-                  "type": "tag",
-                  "x-attribsNamespace": Object {
-                    "class": undefined,
-                  },
-                  "x-attribsPrefix": Object {
-                    "class": undefined,
-                  },
-                },
-              ],
-              "name": "div",
-              "namespace": "http://www.w3.org/1999/xhtml",
-              "next": null,
-              "parent": [Circular],
-              "prev": Node {
-                "attribs": Object {
-                  "class": "nextui-c-gEEnVX nextui-c-PJLV nextui-c-jWfFif nextui-c-jMTBsW nextui-c-gEEnVX-qXFXw-color-default nextui-c-gEEnVX-duCSmO-textColor-default nextui-c-gEEnVX-iHugVF-size-md nextui-c-gEEnVX-krOtXB-borderWeight-normal nextui-c-gEEnVX-bAEoQm-rounded-true nextui-c-PJLV-gulvcB-isFocusVisible-false nextui-c-gEEnVX-iPJLV-css nextui-user-avatar",
-                  "data-state": "loading",
-                },
-                "children": Array [
-                  Node {
-                    "attribs": Object {
-                      "class": "nextui-avatar-bg",
-                    },
-                    "children": Array [],
-                    "name": "span",
-                    "namespace": "http://www.w3.org/1999/xhtml",
-                    "next": Node {
-                      "attribs": Object {
-                        "class": "nextui-avatar-img nextui-avatar--loading",
-                        "data-state": "loading",
-                        "src": "https://avatars.githubusercontent.com/u/30373425?v=4",
-                      },
-                      "children": Array [],
-                      "name": "img",
-                      "namespace": "http://www.w3.org/1999/xhtml",
-                      "next": null,
-                      "parent": [Circular],
-                      "prev": [Circular],
-                      "type": "tag",
-                      "x-attribsNamespace": Object {
-                        "class": undefined,
-                        "data-state": undefined,
-                        "src": undefined,
-                      },
-                      "x-attribsPrefix": Object {
-                        "class": undefined,
-                        "data-state": undefined,
-                        "src": undefined,
-                      },
-                    },
-                    "parent": [Circular],
-                    "prev": null,
-                    "type": "tag",
-                    "x-attribsNamespace": Object {
-                      "class": undefined,
-                    },
-                    "x-attribsPrefix": Object {
-                      "class": undefined,
-                    },
-                  },
-                  Node {
-                    "attribs": Object {
-                      "class": "nextui-avatar-img nextui-avatar--loading",
-                      "data-state": "loading",
-                      "src": "https://avatars.githubusercontent.com/u/30373425?v=4",
-                    },
-                    "children": Array [],
-                    "name": "img",
-                    "namespace": "http://www.w3.org/1999/xhtml",
-                    "next": null,
-                    "parent": [Circular],
-                    "prev": Node {
-                      "attribs": Object {
-                        "class": "nextui-avatar-bg",
-                      },
-                      "children": Array [],
-                      "name": "span",
-                      "namespace": "http://www.w3.org/1999/xhtml",
-                      "next": [Circular],
-                      "parent": [Circular],
-                      "prev": null,
-                      "type": "tag",
-                      "x-attribsNamespace": Object {
-                        "class": undefined,
-                      },
-                      "x-attribsPrefix": Object {
-                        "class": undefined,
-                      },
-                    },
-                    "type": "tag",
-                    "x-attribsNamespace": Object {
-                      "class": undefined,
-                      "data-state": undefined,
-                      "src": undefined,
-                    },
-                    "x-attribsPrefix": Object {
-                      "class": undefined,
-                      "data-state": undefined,
-                      "src": undefined,
-                    },
-                  },
-                ],
-                "name": "span",
-                "namespace": "http://www.w3.org/1999/xhtml",
-                "next": [Circular],
-                "parent": [Circular],
-                "prev": null,
-                "type": "tag",
-                "x-attribsNamespace": Object {
-                  "class": undefined,
-                  "data-state": undefined,
-                },
-                "x-attribsPrefix": Object {
-                  "class": undefined,
-                  "data-state": undefined,
-                },
-              },
-              "type": "tag",
-              "x-attribsNamespace": Object {
-                "class": undefined,
-              },
-              "x-attribsPrefix": Object {
-                "class": undefined,
-              },
-            },
-          ],
-          "name": "div",
-          "namespace": "http://www.w3.org/1999/xhtml",
-          "next": null,
-          "parent": [Circular],
-          "prev": [Circular],
-          "type": "tag",
-          "x-attribsNamespace": Object {
-            "class": undefined,
-          },
-          "x-attribsPrefix": Object {
-            "class": undefined,
-          },
-        },
-        "parent": [Circular],
-        "prev": null,
-        "type": "tag",
-        "x-attribsNamespace": Object {
-          "class": undefined,
-        },
-        "x-attribsPrefix": Object {
-          "class": undefined,
-        },
-      },
-      Node {
-        "attribs": Object {
-          "class": "nextui-c-ijHtNE nextui-c-PJLV nextui-c-jMTBsW nextui-c-jWfFif nextui-c-PJLV-gulvcB-isFocusVisible-false nextui-c-ijHtNE-iPJLV-css",
-        },
-        "children": Array [
-          Node {
-            "attribs": Object {
-              "class": "nextui-c-gEEnVX nextui-c-PJLV nextui-c-jWfFif nextui-c-jMTBsW nextui-c-gEEnVX-qXFXw-color-default nextui-c-gEEnVX-duCSmO-textColor-default nextui-c-gEEnVX-iHugVF-size-md nextui-c-gEEnVX-krOtXB-borderWeight-normal nextui-c-gEEnVX-bAEoQm-rounded-true nextui-c-PJLV-gulvcB-isFocusVisible-false nextui-c-gEEnVX-iPJLV-css nextui-user-avatar",
-              "data-state": "loading",
-            },
-            "children": Array [
-              Node {
-                "attribs": Object {
-                  "class": "nextui-avatar-bg",
-                },
-                "children": Array [],
-                "name": "span",
-                "namespace": "http://www.w3.org/1999/xhtml",
-                "next": Node {
-                  "attribs": Object {
-                    "class": "nextui-avatar-img nextui-avatar--loading",
-                    "data-state": "loading",
-                    "src": "https://avatars.githubusercontent.com/u/30373425?v=4",
-                  },
-                  "children": Array [],
-                  "name": "img",
-                  "namespace": "http://www.w3.org/1999/xhtml",
-                  "next": null,
-                  "parent": [Circular],
-                  "prev": [Circular],
-                  "type": "tag",
-                  "x-attribsNamespace": Object {
-                    "class": undefined,
-                    "data-state": undefined,
-                    "src": undefined,
-                  },
-                  "x-attribsPrefix": Object {
-                    "class": undefined,
-                    "data-state": undefined,
-                    "src": undefined,
-                  },
-                },
-                "parent": [Circular],
-                "prev": null,
-                "type": "tag",
-                "x-attribsNamespace": Object {
-                  "class": undefined,
-                },
-                "x-attribsPrefix": Object {
-                  "class": undefined,
-                },
-              },
-              Node {
-                "attribs": Object {
-                  "class": "nextui-avatar-img nextui-avatar--loading",
-                  "data-state": "loading",
-                  "src": "https://avatars.githubusercontent.com/u/30373425?v=4",
-                },
-                "children": Array [],
-                "name": "img",
-                "namespace": "http://www.w3.org/1999/xhtml",
-                "next": null,
-                "parent": [Circular],
-                "prev": Node {
-                  "attribs": Object {
-                    "class": "nextui-avatar-bg",
-                  },
-                  "children": Array [],
-                  "name": "span",
-                  "namespace": "http://www.w3.org/1999/xhtml",
-                  "next": [Circular],
-                  "parent": [Circular],
-                  "prev": null,
-                  "type": "tag",
-                  "x-attribsNamespace": Object {
-                    "class": undefined,
-                  },
-                  "x-attribsPrefix": Object {
-                    "class": undefined,
-                  },
-                },
-                "type": "tag",
-                "x-attribsNamespace": Object {
-                  "class": undefined,
-                  "data-state": undefined,
-                  "src": undefined,
-                },
-                "x-attribsPrefix": Object {
-                  "class": undefined,
-                  "data-state": undefined,
-                  "src": undefined,
-                },
-              },
-            ],
-            "name": "span",
-            "namespace": "http://www.w3.org/1999/xhtml",
-            "next": Node {
-              "attribs": Object {
-                "class": "nextui-c-kNKVvs nextui-user-info",
-              },
-              "children": Array [
-                Node {
-                  "attribs": Object {
-                    "class": "nextui-c-hEcroZ nextui-user-name",
-                  },
-                  "children": Array [
-                    Node {
-                      "data": "Junior Garcia",
-                      "next": null,
-                      "parent": [Circular],
-                      "prev": null,
-                      "type": "text",
-                    },
-                  ],
-                  "name": "span",
-                  "namespace": "http://www.w3.org/1999/xhtml",
-                  "next": Node {
-                    "attribs": Object {
-                      "class": "nextui-c-eCZQvV nextui-user-desc",
-                    },
-                    "children": Array [],
-                    "name": "span",
-                    "namespace": "http://www.w3.org/1999/xhtml",
-                    "next": null,
-                    "parent": [Circular],
-                    "prev": [Circular],
-                    "type": "tag",
-                    "x-attribsNamespace": Object {
-                      "class": undefined,
-                    },
-                    "x-attribsPrefix": Object {
-                      "class": undefined,
-                    },
-                  },
-                  "parent": [Circular],
-                  "prev": null,
-                  "type": "tag",
-                  "x-attribsNamespace": Object {
-                    "class": undefined,
-                  },
-                  "x-attribsPrefix": Object {
-                    "class": undefined,
-                  },
-                },
-                Node {
-                  "attribs": Object {
-                    "class": "nextui-c-eCZQvV nextui-user-desc",
-                  },
-                  "children": Array [],
-                  "name": "span",
-                  "namespace": "http://www.w3.org/1999/xhtml",
-                  "next": null,
-                  "parent": [Circular],
-                  "prev": Node {
-                    "attribs": Object {
-                      "class": "nextui-c-hEcroZ nextui-user-name",
-                    },
-                    "children": Array [
-                      Node {
-                        "data": "Junior Garcia",
-                        "next": null,
-                        "parent": [Circular],
-                        "prev": null,
-                        "type": "text",
-                      },
-                    ],
-                    "name": "span",
-                    "namespace": "http://www.w3.org/1999/xhtml",
-                    "next": [Circular],
-                    "parent": [Circular],
-                    "prev": null,
-                    "type": "tag",
-                    "x-attribsNamespace": Object {
-                      "class": undefined,
-                    },
-                    "x-attribsPrefix": Object {
-                      "class": undefined,
-                    },
-                  },
-                  "type": "tag",
-                  "x-attribsNamespace": Object {
-                    "class": undefined,
-                  },
-                  "x-attribsPrefix": Object {
-                    "class": undefined,
-                  },
-                },
-              ],
-              "name": "div",
-              "namespace": "http://www.w3.org/1999/xhtml",
-              "next": null,
-              "parent": [Circular],
-              "prev": [Circular],
-              "type": "tag",
-              "x-attribsNamespace": Object {
-                "class": undefined,
-              },
-              "x-attribsPrefix": Object {
-                "class": undefined,
-              },
-            },
-            "parent": [Circular],
-            "prev": null,
-            "type": "tag",
-            "x-attribsNamespace": Object {
-              "class": undefined,
-              "data-state": undefined,
-            },
-            "x-attribsPrefix": Object {
-              "class": undefined,
-              "data-state": undefined,
-            },
-          },
-          Node {
-            "attribs": Object {
-              "class": "nextui-c-kNKVvs nextui-user-info",
-            },
-            "children": Array [
-              Node {
-                "attribs": Object {
-                  "class": "nextui-c-hEcroZ nextui-user-name",
-                },
-                "children": Array [
-                  Node {
-                    "data": "Junior Garcia",
-                    "next": null,
-                    "parent": [Circular],
-                    "prev": null,
-                    "type": "text",
-                  },
-                ],
-                "name": "span",
-                "namespace": "http://www.w3.org/1999/xhtml",
-                "next": Node {
-                  "attribs": Object {
-                    "class": "nextui-c-eCZQvV nextui-user-desc",
-                  },
-                  "children": Array [],
-                  "name": "span",
-                  "namespace": "http://www.w3.org/1999/xhtml",
-                  "next": null,
-                  "parent": [Circular],
-                  "prev": [Circular],
-                  "type": "tag",
-                  "x-attribsNamespace": Object {
-                    "class": undefined,
-                  },
-                  "x-attribsPrefix": Object {
-                    "class": undefined,
-                  },
-                },
-                "parent": [Circular],
-                "prev": null,
-                "type": "tag",
-                "x-attribsNamespace": Object {
-                  "class": undefined,
-                },
-                "x-attribsPrefix": Object {
-                  "class": undefined,
-                },
-              },
-              Node {
-                "attribs": Object {
-                  "class": "nextui-c-eCZQvV nextui-user-desc",
-                },
-                "children": Array [],
-                "name": "span",
-                "namespace": "http://www.w3.org/1999/xhtml",
-                "next": null,
-                "parent": [Circular],
-                "prev": Node {
-                  "attribs": Object {
-                    "class": "nextui-c-hEcroZ nextui-user-name",
-                  },
-                  "children": Array [
-                    Node {
-                      "data": "Junior Garcia",
-                      "next": null,
-                      "parent": [Circular],
-                      "prev": null,
-                      "type": "text",
-                    },
-                  ],
-                  "name": "span",
-                  "namespace": "http://www.w3.org/1999/xhtml",
-                  "next": [Circular],
-                  "parent": [Circular],
-                  "prev": null,
-                  "type": "tag",
-                  "x-attribsNamespace": Object {
-                    "class": undefined,
-                  },
-                  "x-attribsPrefix": Object {
-                    "class": undefined,
-                  },
-                },
-                "type": "tag",
-                "x-attribsNamespace": Object {
-                  "class": undefined,
-                },
-                "x-attribsPrefix": Object {
-                  "class": undefined,
-                },
-              },
-            ],
-            "name": "div",
-            "namespace": "http://www.w3.org/1999/xhtml",
-            "next": null,
-            "parent": [Circular],
-            "prev": Node {
-              "attribs": Object {
-                "class": "nextui-c-gEEnVX nextui-c-PJLV nextui-c-jWfFif nextui-c-jMTBsW nextui-c-gEEnVX-qXFXw-color-default nextui-c-gEEnVX-duCSmO-textColor-default nextui-c-gEEnVX-iHugVF-size-md nextui-c-gEEnVX-krOtXB-borderWeight-normal nextui-c-gEEnVX-bAEoQm-rounded-true nextui-c-PJLV-gulvcB-isFocusVisible-false nextui-c-gEEnVX-iPJLV-css nextui-user-avatar",
-                "data-state": "loading",
-              },
-              "children": Array [
-                Node {
-                  "attribs": Object {
-                    "class": "nextui-avatar-bg",
-                  },
-                  "children": Array [],
-                  "name": "span",
-                  "namespace": "http://www.w3.org/1999/xhtml",
-                  "next": Node {
-                    "attribs": Object {
-                      "class": "nextui-avatar-img nextui-avatar--loading",
-                      "data-state": "loading",
-                      "src": "https://avatars.githubusercontent.com/u/30373425?v=4",
-                    },
-                    "children": Array [],
-                    "name": "img",
-                    "namespace": "http://www.w3.org/1999/xhtml",
-                    "next": null,
-                    "parent": [Circular],
-                    "prev": [Circular],
-                    "type": "tag",
-                    "x-attribsNamespace": Object {
-                      "class": undefined,
-                      "data-state": undefined,
-                      "src": undefined,
-                    },
-                    "x-attribsPrefix": Object {
-                      "class": undefined,
-                      "data-state": undefined,
-                      "src": undefined,
-                    },
-                  },
-                  "parent": [Circular],
-                  "prev": null,
-                  "type": "tag",
-                  "x-attribsNamespace": Object {
-                    "class": undefined,
-                  },
-                  "x-attribsPrefix": Object {
-                    "class": undefined,
-                  },
-                },
-                Node {
-                  "attribs": Object {
-                    "class": "nextui-avatar-img nextui-avatar--loading",
-                    "data-state": "loading",
-                    "src": "https://avatars.githubusercontent.com/u/30373425?v=4",
-                  },
-                  "children": Array [],
-                  "name": "img",
-                  "namespace": "http://www.w3.org/1999/xhtml",
-                  "next": null,
-                  "parent": [Circular],
-                  "prev": Node {
-                    "attribs": Object {
-                      "class": "nextui-avatar-bg",
-                    },
-                    "children": Array [],
-                    "name": "span",
-                    "namespace": "http://www.w3.org/1999/xhtml",
-                    "next": [Circular],
-                    "parent": [Circular],
-                    "prev": null,
-                    "type": "tag",
-                    "x-attribsNamespace": Object {
-                      "class": undefined,
-                    },
-                    "x-attribsPrefix": Object {
-                      "class": undefined,
-                    },
-                  },
-                  "type": "tag",
-                  "x-attribsNamespace": Object {
-                    "class": undefined,
-                    "data-state": undefined,
-                    "src": undefined,
-                  },
-                  "x-attribsPrefix": Object {
-                    "class": undefined,
-                    "data-state": undefined,
-                    "src": undefined,
-                  },
-                },
-              ],
-              "name": "span",
-              "namespace": "http://www.w3.org/1999/xhtml",
-              "next": [Circular],
-              "parent": [Circular],
-              "prev": null,
-              "type": "tag",
-              "x-attribsNamespace": Object {
-                "class": undefined,
-                "data-state": undefined,
-              },
-              "x-attribsPrefix": Object {
-                "class": undefined,
-                "data-state": undefined,
-              },
-            },
-            "type": "tag",
-            "x-attribsNamespace": Object {
-              "class": undefined,
-            },
-            "x-attribsPrefix": Object {
-              "class": undefined,
-            },
-          },
-        ],
-        "name": "div",
-        "namespace": "http://www.w3.org/1999/xhtml",
-        "next": null,
-        "parent": [Circular],
-        "prev": Node {
-          "attribs": Object {
-            "class": "nextui-c-ijHtNE nextui-c-PJLV nextui-c-jMTBsW nextui-c-jWfFif nextui-c-PJLV-gulvcB-isFocusVisible-false nextui-c-ijHtNE-iPJLV-css",
-          },
-          "children": Array [
-            Node {
-              "attribs": Object {
-                "class": "nextui-c-gEEnVX nextui-c-PJLV nextui-c-jWfFif nextui-c-jMTBsW nextui-c-gEEnVX-qXFXw-color-default nextui-c-gEEnVX-duCSmO-textColor-default nextui-c-gEEnVX-iHugVF-size-md nextui-c-gEEnVX-krOtXB-borderWeight-normal nextui-c-gEEnVX-bAEoQm-rounded-true nextui-c-PJLV-gulvcB-isFocusVisible-false nextui-c-gEEnVX-iPJLV-css only-text-avatar nextui-user-avatar",
-                "data-state": "ready",
-              },
-              "children": Array [
-                Node {
-                  "attribs": Object {
-                    "class": "nextui-avatar-bg",
-                  },
-                  "children": Array [],
-                  "name": "span",
-                  "namespace": "http://www.w3.org/1999/xhtml",
-                  "next": Node {
-                    "attribs": Object {
-                      "class": "nextui-avatar-text",
-                    },
-                    "children": Array [
-                      Node {
-                        "data": "Jun",
-                        "next": null,
-                        "parent": [Circular],
-                        "prev": null,
-                        "type": "text",
-                      },
-                    ],
-                    "name": "span",
-                    "namespace": "http://www.w3.org/1999/xhtml",
-                    "next": null,
-                    "parent": [Circular],
-                    "prev": [Circular],
-                    "type": "tag",
-                    "x-attribsNamespace": Object {
-                      "class": undefined,
-                    },
-                    "x-attribsPrefix": Object {
-                      "class": undefined,
-                    },
-                  },
-                  "parent": [Circular],
-                  "prev": null,
-                  "type": "tag",
-                  "x-attribsNamespace": Object {
-                    "class": undefined,
-                  },
-                  "x-attribsPrefix": Object {
-                    "class": undefined,
-                  },
-                },
-                Node {
-                  "attribs": Object {
-                    "class": "nextui-avatar-text",
-                  },
-                  "children": Array [
-                    Node {
-                      "data": "Jun",
-                      "next": null,
-                      "parent": [Circular],
-                      "prev": null,
-                      "type": "text",
-                    },
-                  ],
-                  "name": "span",
-                  "namespace": "http://www.w3.org/1999/xhtml",
-                  "next": null,
-                  "parent": [Circular],
-                  "prev": Node {
-                    "attribs": Object {
-                      "class": "nextui-avatar-bg",
-                    },
-                    "children": Array [],
-                    "name": "span",
-                    "namespace": "http://www.w3.org/1999/xhtml",
-                    "next": [Circular],
-                    "parent": [Circular],
-                    "prev": null,
-                    "type": "tag",
-                    "x-attribsNamespace": Object {
-                      "class": undefined,
-                    },
-                    "x-attribsPrefix": Object {
-                      "class": undefined,
-                    },
-                  },
-                  "type": "tag",
-                  "x-attribsNamespace": Object {
-                    "class": undefined,
-                  },
-                  "x-attribsPrefix": Object {
-                    "class": undefined,
-                  },
-                },
-              ],
-              "name": "span",
-              "namespace": "http://www.w3.org/1999/xhtml",
-              "next": Node {
-                "attribs": Object {
-                  "class": "nextui-c-kNKVvs nextui-user-info",
-                },
-                "children": Array [
-                  Node {
-                    "attribs": Object {
-                      "class": "nextui-c-hEcroZ nextui-user-name",
-                    },
-                    "children": Array [
-                      Node {
-                        "data": "Junior",
-                        "next": null,
-                        "parent": [Circular],
-                        "prev": null,
-                        "type": "text",
-                      },
-                    ],
-                    "name": "span",
-                    "namespace": "http://www.w3.org/1999/xhtml",
-                    "next": Node {
-                      "attribs": Object {
-                        "class": "nextui-c-eCZQvV nextui-user-desc",
-                      },
-                      "children": Array [],
-                      "name": "span",
-                      "namespace": "http://www.w3.org/1999/xhtml",
-                      "next": null,
-                      "parent": [Circular],
-                      "prev": [Circular],
-                      "type": "tag",
-                      "x-attribsNamespace": Object {
-                        "class": undefined,
-                      },
-                      "x-attribsPrefix": Object {
-                        "class": undefined,
-                      },
-                    },
-                    "parent": [Circular],
-                    "prev": null,
-                    "type": "tag",
-                    "x-attribsNamespace": Object {
-                      "class": undefined,
-                    },
-                    "x-attribsPrefix": Object {
-                      "class": undefined,
-                    },
-                  },
-                  Node {
-                    "attribs": Object {
-                      "class": "nextui-c-eCZQvV nextui-user-desc",
-                    },
-                    "children": Array [],
-                    "name": "span",
-                    "namespace": "http://www.w3.org/1999/xhtml",
-                    "next": null,
-                    "parent": [Circular],
-                    "prev": Node {
-                      "attribs": Object {
-                        "class": "nextui-c-hEcroZ nextui-user-name",
-                      },
-                      "children": Array [
-                        Node {
-                          "data": "Junior",
-                          "next": null,
-                          "parent": [Circular],
-                          "prev": null,
-                          "type": "text",
-                        },
-                      ],
-                      "name": "span",
-                      "namespace": "http://www.w3.org/1999/xhtml",
-                      "next": [Circular],
-                      "parent": [Circular],
-                      "prev": null,
-                      "type": "tag",
-                      "x-attribsNamespace": Object {
-                        "class": undefined,
-                      },
-                      "x-attribsPrefix": Object {
-                        "class": undefined,
-                      },
-                    },
-                    "type": "tag",
-                    "x-attribsNamespace": Object {
-                      "class": undefined,
-                    },
-                    "x-attribsPrefix": Object {
-                      "class": undefined,
-                    },
-                  },
-                ],
-                "name": "div",
-                "namespace": "http://www.w3.org/1999/xhtml",
-                "next": null,
-                "parent": [Circular],
-                "prev": [Circular],
-                "type": "tag",
-                "x-attribsNamespace": Object {
-                  "class": undefined,
-                },
-                "x-attribsPrefix": Object {
-                  "class": undefined,
-                },
-              },
-              "parent": [Circular],
-              "prev": null,
-              "type": "tag",
-              "x-attribsNamespace": Object {
-                "class": undefined,
-                "data-state": undefined,
-              },
-              "x-attribsPrefix": Object {
-                "class": undefined,
-                "data-state": undefined,
-              },
-            },
-            Node {
-              "attribs": Object {
-                "class": "nextui-c-kNKVvs nextui-user-info",
-              },
-              "children": Array [
-                Node {
-                  "attribs": Object {
-                    "class": "nextui-c-hEcroZ nextui-user-name",
-                  },
-                  "children": Array [
-                    Node {
-                      "data": "Junior",
-                      "next": null,
-                      "parent": [Circular],
-                      "prev": null,
-                      "type": "text",
-                    },
-                  ],
-                  "name": "span",
-                  "namespace": "http://www.w3.org/1999/xhtml",
-                  "next": Node {
-                    "attribs": Object {
-                      "class": "nextui-c-eCZQvV nextui-user-desc",
-                    },
-                    "children": Array [],
-                    "name": "span",
-                    "namespace": "http://www.w3.org/1999/xhtml",
-                    "next": null,
-                    "parent": [Circular],
-                    "prev": [Circular],
-                    "type": "tag",
-                    "x-attribsNamespace": Object {
-                      "class": undefined,
-                    },
-                    "x-attribsPrefix": Object {
-                      "class": undefined,
-                    },
-                  },
-                  "parent": [Circular],
-                  "prev": null,
-                  "type": "tag",
-                  "x-attribsNamespace": Object {
-                    "class": undefined,
-                  },
-                  "x-attribsPrefix": Object {
-                    "class": undefined,
-                  },
-                },
-                Node {
-                  "attribs": Object {
-                    "class": "nextui-c-eCZQvV nextui-user-desc",
-                  },
-                  "children": Array [],
-                  "name": "span",
-                  "namespace": "http://www.w3.org/1999/xhtml",
-                  "next": null,
-                  "parent": [Circular],
-                  "prev": Node {
-                    "attribs": Object {
-                      "class": "nextui-c-hEcroZ nextui-user-name",
-                    },
-                    "children": Array [
-                      Node {
-                        "data": "Junior",
-                        "next": null,
-                        "parent": [Circular],
-                        "prev": null,
-                        "type": "text",
-                      },
-                    ],
-                    "name": "span",
-                    "namespace": "http://www.w3.org/1999/xhtml",
-                    "next": [Circular],
-                    "parent": [Circular],
-                    "prev": null,
-                    "type": "tag",
-                    "x-attribsNamespace": Object {
-                      "class": undefined,
-                    },
-                    "x-attribsPrefix": Object {
-                      "class": undefined,
-                    },
-                  },
-                  "type": "tag",
-                  "x-attribsNamespace": Object {
-                    "class": undefined,
-                  },
-                  "x-attribsPrefix": Object {
-                    "class": undefined,
-                  },
-                },
-              ],
-              "name": "div",
-              "namespace": "http://www.w3.org/1999/xhtml",
-              "next": null,
-              "parent": [Circular],
-              "prev": Node {
-                "attribs": Object {
-                  "class": "nextui-c-gEEnVX nextui-c-PJLV nextui-c-jWfFif nextui-c-jMTBsW nextui-c-gEEnVX-qXFXw-color-default nextui-c-gEEnVX-duCSmO-textColor-default nextui-c-gEEnVX-iHugVF-size-md nextui-c-gEEnVX-krOtXB-borderWeight-normal nextui-c-gEEnVX-bAEoQm-rounded-true nextui-c-PJLV-gulvcB-isFocusVisible-false nextui-c-gEEnVX-iPJLV-css only-text-avatar nextui-user-avatar",
-                  "data-state": "ready",
-                },
-                "children": Array [
-                  Node {
-                    "attribs": Object {
-                      "class": "nextui-avatar-bg",
-                    },
-                    "children": Array [],
-                    "name": "span",
-                    "namespace": "http://www.w3.org/1999/xhtml",
-                    "next": Node {
-                      "attribs": Object {
-                        "class": "nextui-avatar-text",
-                      },
-                      "children": Array [
-                        Node {
-                          "data": "Jun",
-                          "next": null,
-                          "parent": [Circular],
-                          "prev": null,
-                          "type": "text",
-                        },
-                      ],
-                      "name": "span",
-                      "namespace": "http://www.w3.org/1999/xhtml",
-                      "next": null,
-                      "parent": [Circular],
-                      "prev": [Circular],
-                      "type": "tag",
-                      "x-attribsNamespace": Object {
-                        "class": undefined,
-                      },
-                      "x-attribsPrefix": Object {
-                        "class": undefined,
-                      },
-                    },
-                    "parent": [Circular],
-                    "prev": null,
-                    "type": "tag",
-                    "x-attribsNamespace": Object {
-                      "class": undefined,
-                    },
-                    "x-attribsPrefix": Object {
-                      "class": undefined,
-                    },
-                  },
-                  Node {
-                    "attribs": Object {
-                      "class": "nextui-avatar-text",
-                    },
-                    "children": Array [
-                      Node {
-                        "data": "Jun",
-                        "next": null,
-                        "parent": [Circular],
-                        "prev": null,
-                        "type": "text",
-                      },
-                    ],
-                    "name": "span",
-                    "namespace": "http://www.w3.org/1999/xhtml",
-                    "next": null,
-                    "parent": [Circular],
-                    "prev": Node {
-                      "attribs": Object {
-                        "class": "nextui-avatar-bg",
-                      },
-                      "children": Array [],
-                      "name": "span",
-                      "namespace": "http://www.w3.org/1999/xhtml",
-                      "next": [Circular],
-                      "parent": [Circular],
-                      "prev": null,
-                      "type": "tag",
-                      "x-attribsNamespace": Object {
-                        "class": undefined,
-                      },
-                      "x-attribsPrefix": Object {
-                        "class": undefined,
-                      },
-                    },
-                    "type": "tag",
-                    "x-attribsNamespace": Object {
-                      "class": undefined,
-                    },
-                    "x-attribsPrefix": Object {
-                      "class": undefined,
-                    },
-                  },
-                ],
-                "name": "span",
-                "namespace": "http://www.w3.org/1999/xhtml",
-                "next": [Circular],
-                "parent": [Circular],
-                "prev": null,
-                "type": "tag",
-                "x-attribsNamespace": Object {
-                  "class": undefined,
-                  "data-state": undefined,
-                },
-                "x-attribsPrefix": Object {
-                  "class": undefined,
-                  "data-state": undefined,
-                },
-              },
-              "type": "tag",
-              "x-attribsNamespace": Object {
-                "class": undefined,
-              },
-              "x-attribsPrefix": Object {
-                "class": undefined,
-              },
-            },
-          ],
-          "name": "div",
-          "namespace": "http://www.w3.org/1999/xhtml",
-          "next": [Circular],
-          "parent": [Circular],
-          "prev": null,
-          "type": "tag",
-          "x-attribsNamespace": Object {
-            "class": undefined,
-          },
-          "x-attribsPrefix": Object {
-            "class": undefined,
-          },
-        },
-        "type": "tag",
-        "x-attribsNamespace": Object {
-          "class": undefined,
-        },
-        "x-attribsPrefix": Object {
-          "class": undefined,
-        },
-      },
-    ],
-    "name": "div",
-    "namespace": "http://www.w3.org/1999/xhtml",
-    "next": null,
-    "parent": Node {
-      "children": Array [
-        [Circular],
-      ],
-      "name": "root",
-      "next": null,
-      "parent": null,
-      "prev": null,
-      "type": "root",
-    },
-    "prev": null,
-    "type": "tag",
-    "x-attribsNamespace": Object {},
-    "x-attribsPrefix": Object {},
-  },
-=======
   "0": <div>
     <div
-      class="nextui-c-ijHtNE nextui-c-PJLV nextui-c-jMTBsW nextui-c-ldmKBv nextui-c-PJLV-gulvcB-isFocusVisible-false nextui-c-ijHtNE-iPJLV-css"
+      class="nextui-c-ijHtNE nextui-c-PJLV nextui-c-jMTBsW nextui-c-jWfFif nextui-c-PJLV-gulvcB-isFocusVisible-false nextui-c-ijHtNE-iPJLV-css"
     >
       <span
-        class="nextui-c-gEEnVX nextui-c-PJLV nextui-c-ldmKBv nextui-c-gEEnVX-qXFXw-color-default nextui-c-gEEnVX-duCSmO-textColor-default nextui-c-gEEnVX-iHugVF-size-md nextui-c-gEEnVX-krOtXB-borderWeight-normal nextui-c-gEEnVX-bAEoQm-rounded-true nextui-c-PJLV-gulvcB-isFocusVisible-false nextui-c-gEEnVX-iPJLV-css only-text-avatar nextui-user-avatar"
+        class="nextui-c-gEEnVX nextui-c-PJLV nextui-c-jWfFif nextui-c-jMTBsW nextui-c-gEEnVX-qXFXw-color-default nextui-c-gEEnVX-duCSmO-textColor-default nextui-c-gEEnVX-iHugVF-size-md nextui-c-gEEnVX-krOtXB-borderWeight-normal nextui-c-gEEnVX-bAEoQm-rounded-true nextui-c-PJLV-gulvcB-isFocusVisible-false nextui-c-gEEnVX-iPJLV-css only-text-avatar nextui-user-avatar"
         data-state="ready"
       >
         <span
@@ -1811,10 +33,10 @@
       </div>
     </div>
     <div
-      class="nextui-c-ijHtNE nextui-c-PJLV nextui-c-jMTBsW nextui-c-ldmKBv nextui-c-PJLV-gulvcB-isFocusVisible-false nextui-c-ijHtNE-iPJLV-css"
+      class="nextui-c-ijHtNE nextui-c-PJLV nextui-c-jMTBsW nextui-c-jWfFif nextui-c-PJLV-gulvcB-isFocusVisible-false nextui-c-ijHtNE-iPJLV-css"
     >
       <span
-        class="nextui-c-gEEnVX nextui-c-PJLV nextui-c-ldmKBv nextui-c-gEEnVX-qXFXw-color-default nextui-c-gEEnVX-duCSmO-textColor-default nextui-c-gEEnVX-iHugVF-size-md nextui-c-gEEnVX-krOtXB-borderWeight-normal nextui-c-gEEnVX-bAEoQm-rounded-true nextui-c-PJLV-gulvcB-isFocusVisible-false nextui-c-gEEnVX-iPJLV-css nextui-user-avatar"
+        class="nextui-c-gEEnVX nextui-c-PJLV nextui-c-jWfFif nextui-c-jMTBsW nextui-c-gEEnVX-qXFXw-color-default nextui-c-gEEnVX-duCSmO-textColor-default nextui-c-gEEnVX-iHugVF-size-md nextui-c-gEEnVX-krOtXB-borderWeight-normal nextui-c-gEEnVX-bAEoQm-rounded-true nextui-c-PJLV-gulvcB-isFocusVisible-false nextui-c-gEEnVX-iPJLV-css nextui-user-avatar"
         data-state="loading"
       >
         <span
@@ -1840,7 +62,6 @@
       </div>
     </div>
   </div>,
->>>>>>> 527b0860
   "_root": LoadedCheerio {
     "0": Document {
       "children": Array [
