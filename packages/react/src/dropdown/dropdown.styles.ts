import {styled, VariantProps} from "../theme/stitches.config";
import {cssFocusVisible} from "../theme/shared-css";

export const StyledDropdownMenu = styled("ul", {
  $$dropdownItemHeight: "$space$13",
  $$dropdownMenuPadding: "$space$4",
  $$dropdownMenuWidth: "250px",
  listStyle: "none",
  position: "relative",
  width: "$$dropdownMenuWidth",
  p: "$$dropdownMenuPadding",
  m: 0,
  outline: "none",
});

export const StyledDropdownItemIconWrapper = styled("span", {
  dflex: "center",
  flexShrink: 0,
  mr: "$4",
});

export const StyledDropdownItemKbd = styled("kbd", {
  opacity: 0.8,
  ml: "$4",
  mr: 0,
  dflex: "center",
  color: "$$dropdownItemKeyboardColor",
  fontSize: "$xs",
  fontFamily: "$sans",
  boxShadow: "none",
  bg: "transparent",
  transition: "border 0.26s ease 0s",
});

export const StyledDropdownItemContentWrapper = styled("div", {
  d: "flex",
  flex: "1 1 0%",
  flexDirection: "column",
  alignItems: "flex-start",
  lineHeight: 1.2,
});

export const StyledDropdownItemContent = styled("span", {
  flex: "1 1 0%",
});

export const StyledDropdownItemDescription = styled("span", {
  fontSize: "$xs",
  color: "$$dropdownItemDescriptionColor",
  truncateText: "calc($$dropdownMenuWidth * 0.9)",
  transition: "color 0.26s ease 0s",
  variants: {
    hasIcon: {
      true: {
        truncateText: "calc($$dropdownMenuWidth * 0.7)",
      },
    },
    hasCommand: {
      true: {
        truncateText: "calc($$dropdownMenuWidth * 0.7)",
      },
    },
  },
  compoundVariants: [
    // hasIcon && hasCommand
    {
      hasIcon: true,
      hasCommand: true,
      css: {
        truncateText: "calc($$dropdownMenuWidth * 0.6)",
      },
    },
  ],
});

export const StyledDropdownItem = styled(
  "li",
  {
    $$dropdownItemPressedScale: 0.97,
    $$dropdownItemTextColor: "$colors$text",
    $$dropdownItemBorderRadius: "$radii$sm",
    $$dropdownItemKeyboardColor: "$colors$accents8",
    $$dropdownItemDescriptionColor: "$colors$accents8",
    dflex: "center",
    outline: "none",
    cursor: "pointer",
    justifyContent: "space-between",
    bg: "transparent",
    position: "relative",
    height: "$$dropdownItemHeight",
    px: "$6",
    br: "$$dropdownItemBorderRadius",
    color: "$$dropdownItemTextColor",
    mb: 0,
    transition: "$dropdownItem",
    /* Avoid blurriness */
    transform: "translateZ(0)",
    backfaceVisibility: "hidden",
    $$dropdownItemShadow: "$colors$primaryShadow",
    "@motion": {
      transition: "none",
      [`& ${StyledDropdownItemKbd}`]: {
        transition: "none",
      },
      [`& ${StyledDropdownItemDescription}`]: {
        transition: "none",
      },
    },
    variants: {
      color: {
        default: {
          $$dropdownItemHoverBackground: "$colors$neutralLight",
          $$dropdownItemHoverTextColor: "$colors$neutralLightContrast",
          $$dropdownItemActiveBackground: "$colors$neutralLightActive",
          $$dropdownItemSolidHoverBackground: "$colors$neutral",
          $$dropdownItemSolidHoverTextColor: "$colors$neutralSolidContrast",
          $$dropdownItemShadow: "$colors$neutralShadow",
          $$dropdownItemHoverBorderColor: "$colors$neutralBorder",
        },
        primary: {
          $$dropdownItemHoverBackground: "$colors$primaryLight",
          $$dropdownItemHoverTextColor: "$colors$primaryLightContrast",
          $$dropdownItemActiveBackground: "$colors$primaryLightActive",
          $$dropdownItemSolidHoverBackground: "$colors$primary",
          $$dropdownItemSolidHoverTextColor: "$colors$primarySolidContrast",
          $$dropdownItemShadow: "$colors$primaryShadow",
          $$dropdownItemHoverBorderColor: "$colors$primaryBorder",
        },
        secondary: {
          $$dropdownItemHoverBackground: "$colors$secondaryLight",
          $$dropdownItemHoverTextColor: "$colors$secondaryLightContrast",
          $$dropdownItemActiveBackground: "$colors$secondaryLightActive",
          $$dropdownItemSolidHoverBackground: "$colors$secondary",
          $$dropdownItemSolidHoverTextColor: "$colors$secondarySolidContrast",
          $$dropdownItemShadow: "$colors$secondaryShadow",
          $$dropdownItemHoverBorderColor: "$colors$secondaryBorder",
        },
        success: {
          $$dropdownItemHoverBackground: "$colors$successLight",
          $$dropdownItemHoverTextColor: "$colors$successLightContrast",
          $$dropdownItemActiveBackground: "$colors$successLightActive",
          $$dropdownItemSolidHoverBackground: "$colors$success",
          $$dropdownItemSolidHoverTextColor: "$colors$successSolidContrast",
          $$dropdownItemShadow: "$colors$successShadow",
          $$dropdownItemHoverBorderColor: "$colors$successBorder",
        },
        warning: {
          $$dropdownItemHoverBackground: "$colors$warningLight",
          $$dropdownItemHoverTextColor: "$colors$warningLightContrast",
          $$dropdownItemActiveBackground: "$colors$warningLightActive",
          $$dropdownItemSolidHoverBackground: "$colors$warning",
          $$dropdownItemSolidHoverTextColor: "$colors$warningSolidContrast",
          $$dropdownItemShadow: "$colors$warningShadow",
          $$dropdownItemHoverBorderColor: "$colors$warningBorder",
        },
        error: {
          $$dropdownItemHoverBackground: "$colors$errorLight",
          $$dropdownItemHoverTextColor: "$colors$errorLightContrast",
          $$dropdownItemActiveBackground: "$colors$errorLightActive",
          $$dropdownItemSolidHoverBackground: "$colors$error",
          $$dropdownItemSolidHoverTextColor: "$colors$errorSolidContrast",
          $$dropdownItemShadow: "$colors$errorShadow",
          $$dropdownItemHoverBorderColor: "$colors$errorBorder",
        },
      },
      textColor: {
        default: {},
        primary: {
          $$dropdownItemTextColor: "$colors$primaryLightContrast",
          $$dropdownItemHoverTextColor: "$colors$primaryLightContrast",
        },
        secondary: {
          $$dropdownItemTextColor: "$colors$secondaryLightContrast",
          $$dropdownItemHoverTextColor: "$colors$secondaryLightContrast",
        },
        success: {
          $$dropdownItemTextColor: "$colors$successLightContrast",
          $$dropdownItemHoverTextColor: "$colors$successLightContrast",
        },
        warning: {
          $$dropdownItemTextColor: "$colors$warningLightContrast",
          $$dropdownItemHoverTextColor: "$colors$warningLightContrast",
        },
        error: {
          $$dropdownItemTextColor: "$colors$errorLightContrast",
          $$dropdownItemHoverTextColor: "$colors$errorLightContrast",
        },
      },
      variant: {
        flat: {
          true: {},
        },
        light: {
          true: {},
        },
        solid: {
          true: {},
        },
        shadow: {
          true: {},
        },
      },
      isPressed: {
        true: {
          bg: "$$dropdownItemActiveBackground",
        },
      },
      isFocused: {
        true: {
<<<<<<< HEAD
          bg: '$$dropdownItemHoverBackground',
          color: '$$dropdownItemHoverTextColor',
          zIndex: '$1',
=======
          bg: "$$dropdownItemHoverBackground",
          color: "$$dropdownItemHoverTextColor",
>>>>>>> c0fa4f5e
          [`& ${StyledDropdownItemKbd}`]: {
            color: "$$dropdownItemHoverTextColor",
            borderColor: "$$dropdownItemHoverBorderColor",
          },
          [`& ${StyledDropdownItemDescription}`]: {
            color: "currentColor",
          },
        },
      },
      isHovered: {
        true: {
          bg: "$$dropdownItemHoverBackground",
          color: "$$dropdownItemHoverTextColor",
          [`& ${StyledDropdownItemKbd}`]: {
            color: "$$dropdownItemHoverTextColor",
            borderColor: "$$dropdownItemHoverBorderColor",
          },
          [`& ${StyledDropdownItemDescription}`]: {
            color: "currentColor",
          },
        },
      },
      shouldShowOutline: {
        true: {
          outline: "solid 2px $$dropdownItemActiveBackground",
        },
      },
      isSelected: {
        true: {},
      },
      isSelectable: {
        true: {},
      },
      isDisabled: {
        true: {
          color: "$accents5",
          cursor: "default",
        },
      },
      withDescription: {
        true: {
          height: "calc($$dropdownItemHeight * 1.2)",
        },
      },
      withDivider: {
        true: {
          mt: "$6",
          "&:before": {
            content: '""',
            position: "absolute",
            top: "-$3",
            left: "-$$dropdownMenuPadding",
            right: "-$$dropdownMenuPadding",
            height: "$$dropdownItemBorderWeight",
            bg: "$border",
          },
        },
      },
      dividerWeight: {
        light: {
          $$dropdownItemBorderWeight: "$borderWeights$light",
        },
        normal: {
          $$dropdownItemBorderWeight: "$borderWeights$normal",
        },
        bold: {
          $$dropdownItemBorderWeight: "$borderWeights$bold",
        },
        extrabold: {
          $$dropdownItemBorderWeight: "$borderWeights$extrabold",
        },
        black: {
          $$dropdownItemBorderWeight: "$borderWeights$black",
        },
      },
      disableAnimation: {
        true: {
          transition: "none",
          [`& ${StyledDropdownItemKbd}`]: {
            transition: "none",
          },
          [`& ${StyledDropdownItemDescription}`]: {
            transition: "none",
          },
        },
      },
    },
    compoundVariants: [
      // !disableAnimation && isPressed
      {
        isPressed: true,
        disableAnimation: false,
        css: {
          transform: "scale($$dropdownItemPressedScale)",
        },
      },

      // isHovered & variant === 'light'
      {
        isHovered: true,
        variant: "light",
        css: {
          bg: "transparent",
        },
      },
      // isFocused & variant === 'light'
      {
        isFocused: true,
        variant: "light",
        css: {
          bg: "transparent",
        },
      },
      // isHovered && variant === 'solid'
      {
        isHovered: true,
        variant: "solid",
        css: {
          bg: "$$dropdownItemSolidHoverBackground",
          color: "$$dropdownItemSolidHoverTextColor",
          [`& ${StyledDropdownItemKbd}`]: {
            color: "$$dropdownItemSolidHoverTextColor",
          },
        },
      },
      // isFocused && variant === 'solid'
      {
        isFocused: true,
        variant: "solid",
        css: {
          bg: "$$dropdownItemSolidHoverBackground",
          color: "$$dropdownItemSolidHoverTextColor",
          [`& ${StyledDropdownItemKbd}`]: {
            color: "$$dropdownItemSolidHoverTextColor",
          },
        },
      },
      // isHovered && variant === 'shadow'
      {
        isHovered: true,
        variant: "shadow",
        css: {
          bg: "$$dropdownItemSolidHoverBackground",
          color: "$$dropdownItemSolidHoverTextColor",
          boxShadow: `0 3px 10px 0 $$dropdownItemShadow`,
          [`& ${StyledDropdownItemKbd}`]: {
            color: "$$dropdownItemSolidHoverTextColor",
          },
        },
      },
      // isFocused && variant === 'shadow'
      {
        isFocused: true,
        variant: "shadow",
        css: {
          bg: "$$dropdownItemSolidHoverBackground",
          color: "$$dropdownItemSolidHoverTextColor",
          boxShadow: `0 3px 10px 0 $$dropdownItemShadow`,
          [`& ${StyledDropdownItemKbd}`]: {
            color: "$$dropdownItemSolidHoverTextColor",
          },
        },
      },
      // variant === 'flat' && color === 'default'
      {
        variant: "flat",
        color: "default",
        css: {
          $$dropdownItemHoverTextColor: "$colors$foreground",
        },
      },
    ],
    defaultVariants: {
      color: "default",
      textColor: "default",
      dividerWeight: "light",
      variant: "flat",
    },
  },
  cssFocusVisible,
);

export const StyledDropdownSectionWrapper = styled("li", {
  mb: 0,
});

export const StyledDropdownSection = styled("ul", {
  m: 0,
  p: 0,
  listStyle: "none",
});

export const StyledDropdownSectionTitle = styled("span", {
  fontWeight: "$medium",
  fontSize: "$xs",
  padding: "0 $4",
  color: "$accents8",
});

export type DropdownItemVariantsProps = VariantProps<typeof StyledDropdownItem>;
export type StyledDropdownItemDescriptionProps = VariantProps<typeof StyledDropdownItemDescription>;<|MERGE_RESOLUTION|>--- conflicted
+++ resolved
@@ -207,14 +207,9 @@
       },
       isFocused: {
         true: {
-<<<<<<< HEAD
           bg: '$$dropdownItemHoverBackground',
           color: '$$dropdownItemHoverTextColor',
           zIndex: '$1',
-=======
-          bg: "$$dropdownItemHoverBackground",
-          color: "$$dropdownItemHoverTextColor",
->>>>>>> c0fa4f5e
           [`& ${StyledDropdownItemKbd}`]: {
             color: "$$dropdownItemHoverTextColor",
             borderColor: "$$dropdownItemHoverBorderColor",
