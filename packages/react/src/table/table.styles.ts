--- conflicted
+++ resolved
@@ -8,7 +8,6 @@
 export const StyledTableColumnHeader = styled(
   "th",
   {
-<<<<<<< HEAD
     height: '$14',
     cursor: 'default',
     bg: '$accents0',
@@ -28,25 +27,6 @@
       pr: '$8',
       btrr: '$md',
       bbrr: '$md'
-=======
-    height: "$14",
-    cursor: "default",
-    bg: "$accents0",
-    color: "$accents7",
-    fontSize: "$xs",
-    textAlign: "left",
-    position: "relative",
-    "@motion": {
-      transition: "none",
-    },
-    "&:first-child": {
-      pl: "$8",
-      br: "$md 0 0 $md",
-    },
-    "&:last-child": {
-      pr: "$8",
-      br: "0 $md $md 0",
->>>>>>> 527b0860
     },
     variants: {
       align: {
