{
  "name": "@nextui-org/react",
  "version": "1.0.2-beta.3",
  "license": "MIT",
  "description": "🚀 Beautiful and modern React UI library.",
  "homepage": "https://nextui.org",
  "author": {
    "name": "Junior Garcia",
    "email": "jrgarciadev@gmail.com"
  },
  "bugs": {
    "url": "https://github.com/nextui-org/nextui/issues/new/choose"
  },
  "repository": {
    "type": "git",
    "url": "https://github.com/nextui-org/nextui"
  },
  "keywords": [
    "next",
    "next ui",
    "components",
    "modern components",
    "react components",
    "react ui"
  ],
  "files": [
    "lib",
    "dist",
    "es"
  ],
  "source": "src/index.ts",
  "main": "lib/cjs/index.js",
  "module": "lib/esm/index.js",
  "unpkg": "lib/umd/nextui.min.js",
  "types": "lib/types/index.d.ts",
  "sideEffects": false,
  "scripts": {
    "clear": "rimraf ./lib ./dist ./esm",
<<<<<<< HEAD
    "clear-types": "rimraf ./lib/esm/**/*.d.ts && rimraf ./lib/cjs/**/*.d.ts",
=======
    "clear-types": "rimraf ./lib/types",
>>>>>>> 3755c5ad
    "pre-publish": "node ./scripts/pre-publish.js",
    "publish:dry-run": "npm publish ./lib --dry-run",
    "build": "node ./scripts/build.js",
    "build:minify": "node ./scripts/minify.js",
    "build:types": "yarn tsc -p ./buildconfig -d --emitDeclarationOnly --outDir types",
    "build:dev-types": "tsc -p ./buildconfig -d --emitDeclarationOnly --outDir lib/esm",
    "build:webpack": "webpack --config ./buildconfig/webpack.common.js",
    "build:watch": "node ./scripts/build-watch.js",
    "dev": "yarn clear && yarn build:dev-types && yarn build:watch",
    "lint": "eslint \"src/**/*.{js,ts,tsx}\"",
    "test": "jest --config .jest.config.js --no-cache",
    "test-update": "jest --config .jest.config.js --no-cache --update-snapshot",
    "coverage": "yarn test --coverage",
    "coverage-update": "yarn test-update --coverage",
    "coverage:codecov": "yarn test --coverage && codecov"
  },
  "dependencies": {
    "@babel/runtime": "7.9.6",
<<<<<<< HEAD
    "@react-aria/focus": "3.5.0",
=======
    "@react-aria/label": "3.2.1",
    "@react-aria/ssr": "3.1.0",
    "@react-aria/utils": "3.11.0",
>>>>>>> 3755c5ad
    "@stitches/react": "1.2.6"
  },
  "peerDependencies": {
    "react": ">=16.8.0",
    "react-dom": ">=16.8.0"
  },
  "publishConfig": {
    "directory": "lib"
  },
  "devDependencies": {
    "@babel/cli": "^7.14.5",
    "@babel/plugin-proposal-object-rest-spread": "^7.15.6",
    "@babel/plugin-transform-runtime": "^7.14.5",
    "@babel/preset-env": "^7.14.5",
    "@babel/preset-react": "^7.14.5",
    "@babel/preset-typescript": "^7.14.5",
    "@react-bootstrap/babel-preset": "^2.1.0",
    "@storybook/react": "^6.3.10",
    "@testing-library/dom": "^8.1.0",
    "@testing-library/jest-dom": "^5.14.1",
    "@testing-library/react": "^12.1.2",
    "@testing-library/react-hooks": "^7.0.0",
    "@testing-library/user-event": "^13.2.0",
    "@types/enzyme": "^3.10.8",
    "@types/jest": "^26.0.22",
    "@types/node": "^15.12.4",
    "@types/react": "^17.0.11",
    "@types/react-dom": "^17.0.8",
    "@typescript-eslint/eslint-plugin": "^4.27.0",
    "@typescript-eslint/parser": "^4.27.0",
    "@wojtekmaj/enzyme-adapter-react-17": "^0.6.1",
    "babel-jest": "^26.6.3",
    "babel-loader": "^8.2.2",
    "babel-plugin-module-resolver": "^4.1.0",
    "babel-plugin-optimize-clsx": "^2.6.2",
    "babel-plugin-syntax-dynamic-import": "^6.18.0",
    "chalk": "^4.1.2",
    "cherry-pick": "^0.5.0",
    "css-mediaquery": "^0.1.2",
    "enzyme": "^3.11.0",
    "eslint-plugin-import": "^2.23.4",
    "eslint-plugin-react": "^7.24.0",
    "execa": "^5.1.1",
    "fs-extra": "^10.0.0",
    "jest": "^26.6.3",
    "p-iteration": "^1.1.8",
    "prettier": "^2.3.1",
    "rimraf": "^3.0.2",
    "terser": "5.10.0",
    "ts-jest": "^26.5.5",
    "typescript": "^4.3.4",
    "webpack": "^5.53.0",
    "webpack-bundle-analyzer": "^4.4.2",
    "webpack-cli": "^3.3.11",
    "webpack-merge": "^5.8.0"
  }
}<|MERGE_RESOLUTION|>--- conflicted
+++ resolved
@@ -36,11 +36,7 @@
   "sideEffects": false,
   "scripts": {
     "clear": "rimraf ./lib ./dist ./esm",
-<<<<<<< HEAD
-    "clear-types": "rimraf ./lib/esm/**/*.d.ts && rimraf ./lib/cjs/**/*.d.ts",
-=======
     "clear-types": "rimraf ./lib/types",
->>>>>>> 3755c5ad
     "pre-publish": "node ./scripts/pre-publish.js",
     "publish:dry-run": "npm publish ./lib --dry-run",
     "build": "node ./scripts/build.js",
@@ -59,14 +55,11 @@
   },
   "dependencies": {
     "@babel/runtime": "7.9.6",
-<<<<<<< HEAD
+    "@stitches/react": "1.2.6",
     "@react-aria/focus": "3.5.0",
-=======
     "@react-aria/label": "3.2.1",
     "@react-aria/ssr": "3.1.0",
-    "@react-aria/utils": "3.11.0",
->>>>>>> 3755c5ad
-    "@stitches/react": "1.2.6"
+    "@react-aria/utils": "3.11.0"
   },
   "peerDependencies": {
     "react": ">=16.8.0",
