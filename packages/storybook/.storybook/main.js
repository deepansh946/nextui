module.exports = {
  core: {
    builder: 'webpack5'
  },
  stories: [
    '../../react/src/**/*.stories.mdx',
    '../../react/src/**/*.stories.@(js|jsx|ts|tsx)'
  ],
<<<<<<< HEAD
  addons: ['@storybook/addon-a11y']
=======
  addons: ['@storybook/addon-a11y','storybook-dark-mode'],
  babel: async (options) => ({
    ...options,
    plugins: [
      '@babel/plugin-proposal-class-properties',
      '@babel/plugin-proposal-private-methods'
    ]
  }),
  typescript: {
    reactDocgen: 'none'
  }
>>>>>>> 5c085abb
};<|MERGE_RESOLUTION|>--- conflicted
+++ resolved
@@ -6,10 +6,7 @@
     '../../react/src/**/*.stories.mdx',
     '../../react/src/**/*.stories.@(js|jsx|ts|tsx)'
   ],
-<<<<<<< HEAD
-  addons: ['@storybook/addon-a11y']
-=======
-  addons: ['@storybook/addon-a11y','storybook-dark-mode'],
+  addons: ['@storybook/addon-a11y', 'storybook-dark-mode'],
   babel: async (options) => ({
     ...options,
     plugins: [
@@ -20,5 +17,4 @@
   typescript: {
     reactDocgen: 'none'
   }
->>>>>>> 5c085abb
 };