{
  "name": "@nextui-org/react-storybook",
  "version": "1.0.0",
  "main": "index.js",
  "license": "MIT",
  "dependencies": {
    "@nextui-org/react": "^1.0.2-beta.4"
  },
  "devDependencies": {
    "@babel/core": "^7.16.7",
    "@storybook/addon-a11y": "^6.5.0-alpha.39",
    "@storybook/addon-actions": "^6.5.0-alpha.39",
    "@storybook/addon-essentials": "^6.5.0-alpha.39",
    "@storybook/addon-links": "^6.5.0-alpha.39",
    "@storybook/addon-storysource": "^6.5.0-alpha.39",
    "@storybook/builder-webpack5": "^6.5.0-alpha.39",
    "@storybook/manager-webpack5": "^6.5.0-alpha.39",
    "@storybook/react": "^6.5.0-alpha.39",
    "babel-loader": "^8.2.3",
<<<<<<< HEAD
    "webpack": "5.69.1"
=======
    "@storybook/addon-actions": "^6.4.9",
    "@storybook/addon-essentials": "^6.4.9",
    "@storybook/addon-links": "^6.4.9",
    "@storybook/react": "^6.4.9",
    "@storybook/addon-a11y": "^6.3.9",
    "@storybook/addon-storysource": "^6.3.9",
    "storybook-dark-mode": "^1.0.9"
>>>>>>> 5c085abb
  },
  "scripts": {
    "storybook": "start-storybook -p 6006 --no-manager-cache",
    "build-storybook": "build-storybook",
    "sb": "yarn storybook",
    "start": "yarn build-storybook && http-server ./storybook-static"
  }
}<|MERGE_RESOLUTION|>--- conflicted
+++ resolved
@@ -17,17 +17,8 @@
     "@storybook/manager-webpack5": "^6.5.0-alpha.39",
     "@storybook/react": "^6.5.0-alpha.39",
     "babel-loader": "^8.2.3",
-<<<<<<< HEAD
-    "webpack": "5.69.1"
-=======
-    "@storybook/addon-actions": "^6.4.9",
-    "@storybook/addon-essentials": "^6.4.9",
-    "@storybook/addon-links": "^6.4.9",
-    "@storybook/react": "^6.4.9",
-    "@storybook/addon-a11y": "^6.3.9",
-    "@storybook/addon-storysource": "^6.3.9",
+    "webpack": "5.69.1",
     "storybook-dark-mode": "^1.0.9"
->>>>>>> 5c085abb
   },
   "scripts": {
     "storybook": "start-storybook -p 6006 --no-manager-cache",
