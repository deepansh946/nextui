--- conflicted
+++ resolved
@@ -51,131 +51,58 @@
 
 const preClass = 'nextui-pagination-item';
 
-const PaginationItem: React.FC<React.PropsWithChildren<PaginationItemProps>> =
-  ({
-    active,
-    value,
-    children,
-    disabled,
-    animated,
-    bordered,
-    onClick,
-    onlyDots,
-    preserveContent,
-    ...props
-  }) => {
-    const ariaLabel = useMemo(
-      () =>
-        active ? `${getItemAriaLabel(value)} active` : getItemAriaLabel(value),
-      [value, active]
-    );
+const PaginationItem: React.FC<
+  React.PropsWithChildren<PaginationItemProps>
+> = ({
+  active,
+  value,
+  children,
+  disabled,
+  animated,
+  bordered,
+  onClick,
+  onlyDots,
+  preserveContent,
+  ...props
+}) => {
+  const ariaLabel = useMemo(
+    () =>
+      active ? `${getItemAriaLabel(value)} active` : getItemAriaLabel(value),
+    [value, active]
+  );
 
-    const clickHandler = (event: React.MouseEvent) => {
-      if (disabled) return;
-      onClick && onClick(event);
-    };
+  const clickHandler = (event: React.MouseEvent) => {
+    if (disabled) return;
+    onClick && onClick(event);
+  };
 
-    return (
-      <StyledPaginationItem
-        className={clsx(preClass, {
-          [`${preClass}-active`]: active,
-          [`${preClass}-animated`]: animated,
-          [`${preClass}-disabled`]: disabled,
-          [`${preClass}-bordered`]: bordered,
-          [`${preClass}-only-dots`]: onlyDots,
-          [`${preClass}-preserve-content`]: preserveContent
-        })}
-        animated={animated}
-        active={active}
-        disabled={disabled}
-        bordered={bordered}
-        onlyDots={onlyDots}
-        preserveContent={preserveContent}
-        onClick={clickHandler}
-        aria-label={ariaLabel}
-        tabIndex={disabled ? -1 : 0}
-        {...props}
-      >
-<<<<<<< HEAD
-        <StyledPaginationItemContent className={`${preClass}-content`}>
-          {children}
-        </StyledPaginationItemContent>
-      </StyledPaginationItem>
-=======
-        <span className="button-content">{children}</span>
-        <style jsx>{`
-          button {
-            border: none;
-            position: relative;
-            display: inline-flex;
-            margin: 0 var(--next-ui-pagination-item-margin);
-            align-items: center;
-            justify-content: center;
-            padding: 0;
-            box-sizing: border-box;
-            text-transform: capitalize;
-            user-select: none;
-            white-space: nowrap;
-            text-align: center;
-            vertical-align: middle;
-            box-shadow: none;
-            outline: none;
-            height: var(--next-ui-pagination-size);
-            min-width: var(--next-ui-pagination-size);
-            font-size: inherit;
-            cursor: pointer;
-            border-radius: var(--next-ui-pagination-item-radius);
-            color: ${theme.palette.text};
-            background-color: ${theme.palette.accents_1};
-            transition: ${animated
-              ? 'transform 0.25s ease 0s, background 0.25s ease 0s, box-shadow 0.25s ease 0s'
-              : 'none'};
-          }
-          .button-content {
-            position: relative;
-            display: inline-flex;
-            align-items: center;
-            top: 0;
-            left: 0;
-            z-index: 20;
-          }
-          .only-dots:not(.preserve-content) .button-content {
-            display: none;
-          }
-          button:hover {
-            background: ${hover};
-          }
-          .animated:not(.disabled):not(.active):active {
-            transform: scale(var(--next-ui-pagination-scale-transform));
-            font-size: calc(var(--next-ui-pagination-font-size) * 0.9);
-          }
-          .active {
-            font-weight: bold;
-            cursor: default;
-            box-shadow: ${theme.expressiveness.shadowSmall};
-          }
-          .active .button-content {
-            color: white;
-          }
-          .disabled {
-            color: ${theme.palette.accents_4};
-            cursor: not-allowed;
-          }
-          .bordered {
-            background-color: transparent;
-            border: var(--next-ui-pagination-item-border-weight) solid
-              ${theme.palette.accents_2};
-          }
-          button :global(svg) {
-            width: var(--next-ui-pagination-font-size);
-            height: var(--next-ui-pagination-font-size);
-          }
-        `}</style>
-        {focusStyles}
-      </button>
->>>>>>> 0f01c952
-    );
-  };
+  return (
+    <StyledPaginationItem
+      className={clsx(preClass, {
+        [`${preClass}-active`]: active,
+        [`${preClass}-animated`]: animated,
+        [`${preClass}-disabled`]: disabled,
+        [`${preClass}-bordered`]: bordered,
+        [`${preClass}-only-dots`]: onlyDots,
+        [`${preClass}-preserve-content`]: preserveContent
+      })}
+      animated={animated}
+      active={active}
+      disabled={disabled}
+      bordered={bordered}
+      onlyDots={onlyDots}
+      preserveContent={preserveContent}
+      onClick={clickHandler}
+      aria-label={ariaLabel}
+      tabIndex={disabled ? -1 : 0}
+      {...props}
+    >
+      <StyledPaginationItemContent className={`${preClass}-content`}>
+        {children}
+      </StyledPaginationItemContent>
+    </StyledPaginationItem>
+  );
+};
 
 PaginationItem.toString = () => '.nextui-pagination-item';
 
