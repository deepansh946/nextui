--- conflicted
+++ resolved
@@ -17,11 +17,7 @@
           cursor: default;
           pointer-events: none;
         }
-<<<<<<< HEAD
-      </style></span><input type=\\"text\\" class=\\"left-content\\" placeholder=\\"\\" autocomplete=\\"off\\" aria-readonly=\\"false\\" aria-required=\\"false\\" id=\\"next-ui-7gapp4nu\\" value=\\"\\"></label></div><div class=\\"input-helper-text-container\\"></div><style>
-=======
-      </style></span><input type=\\"text\\" id=\\"next-ui-j6vq6nbu\\" class=\\"left-content\\" placeholder=\\"\\" autocomplete=\\"off\\" aria-placeholder=\\"\\" aria-readonly=\\"false\\" aria-required=\\"false\\" aria-multiline=\\"false\\" value=\\"\\"></label></div><div class=\\"helper-text-container\\"></div><style>
->>>>>>> f27d3093
+      </style></span><input type=\\"text\\" id=\\"next-ui-d6mq4brr\\" class=\\"left-content\\" placeholder=\\"\\" autocomplete=\\"off\\" aria-placeholder=\\"\\" aria-readonly=\\"false\\" aria-required=\\"false\\" aria-multiline=\\"false\\" value=\\"\\"></label></div><div class=\\"helper-text-container\\"></div><style>
           .with-label {
             width: initial;
             display: inline-flex;
@@ -189,11 +185,7 @@
             -webkit-box-shadow: 0 0 0 30px #fff inset !important;
             -webkit-text-fill-color: #2c3e50 !important;
           }
-<<<<<<< HEAD
-        </style></div><div class=\\"with-label\\"><div class=\\"input-container shadow\\"><label class=\\"input-wrapper\\"><input type=\\"text\\" class=\\"right-content\\" placeholder=\\"\\" autocomplete=\\"off\\" aria-readonly=\\"false\\" aria-required=\\"false\\" id=\\"next-ui-cqd0rv68\\" value=\\"\\"><span class=\\"input-content\\"><span>test-icon</span><style>
-=======
-        </style></div><div class=\\"with-label\\"><div class=\\"container input-container\\"><label class=\\"wrapper shadow input-wrapper\\"><input type=\\"text\\" id=\\"next-ui-5m0cr9eq\\" class=\\"right-content\\" placeholder=\\"\\" autocomplete=\\"off\\" aria-placeholder=\\"\\" aria-readonly=\\"false\\" aria-required=\\"false\\" aria-multiline=\\"false\\" value=\\"\\"><span class=\\"input-content\\"><span>test-icon</span><style>
->>>>>>> f27d3093
+        </style></div><div class=\\"with-label\\"><div class=\\"container input-container\\"><label class=\\"wrapper shadow input-wrapper\\"><input type=\\"text\\" id=\\"next-ui-pot25il2\\" class=\\"right-content\\" placeholder=\\"\\" autocomplete=\\"off\\" aria-placeholder=\\"\\" aria-readonly=\\"false\\" aria-required=\\"false\\" aria-multiline=\\"false\\" value=\\"\\"><span class=\\"input-content\\"><span>test-icon</span><style>
         .input-content {
           box-sizing: content-box;
           display: flex;
@@ -381,11 +373,7 @@
 `;
 
 exports[`Input should be work with label 1`] = `
-<<<<<<< HEAD
-"<div><div class=\\"with-label\\"><label class=\\"input-label-block\\" for=\\"next-ui-54sadhso\\">label<style>
-=======
-"<div><div class=\\"with-label\\"><label id=\\"next-ui-mc5ulgrh-label\\" class=\\"input-label-block\\" for=\\"next-ui-mc5ulgrh\\">label<style>
->>>>>>> f27d3093
+"<div><div class=\\"with-label\\"><label id=\\"next-ui-cftpqibi-label\\" class=\\"input-label-block\\" for=\\"next-ui-cftpqibi\\">label<style>
         .input-label-block {
           display: block;
           font-weight: normal;
@@ -435,9 +423,6 @@
           left: 4px;
           cursor: inherit;
         }
-<<<<<<< HEAD
-      </style></label><div class=\\"input-container shadow\\"><div class=\\"input-wrapper\\"><input type=\\"text\\" class=\\"\\" placeholder=\\"\\" autocomplete=\\"off\\" aria-readonly=\\"false\\" aria-required=\\"false\\" id=\\"next-ui-54sadhso\\" value=\\"\\"></div></div><div class=\\"input-helper-text-container\\"></div><style>
-=======
         .as-placeholder.is-textarea {
           top: 10px;
         }
@@ -445,8 +430,7 @@
         .as-placeholder.is-textarea.with-value {
           top: -28px;
         }
-      </style></label><div class=\\"container input-container\\"><div class=\\"wrapper shadow input-wrapper\\"><input type=\\"text\\" id=\\"next-ui-mc5ulgrh\\" class=\\"\\" placeholder=\\"\\" autocomplete=\\"off\\" aria-placeholder=\\"\\" aria-readonly=\\"false\\" aria-required=\\"false\\" aria-multiline=\\"false\\" aria-labelledby=\\"next-ui-mc5ulgrh-label\\" value=\\"\\"></div></div><div class=\\"helper-text-container\\"></div><style>
->>>>>>> f27d3093
+      </style></label><div class=\\"container input-container\\"><div class=\\"wrapper shadow input-wrapper\\"><input type=\\"text\\" id=\\"next-ui-cftpqibi\\" class=\\"\\" placeholder=\\"\\" autocomplete=\\"off\\" aria-placeholder=\\"\\" aria-readonly=\\"false\\" aria-required=\\"false\\" aria-multiline=\\"false\\" aria-labelledby=\\"next-ui-cftpqibi-label\\" value=\\"\\"></div></div><div class=\\"helper-text-container\\"></div><style>
           .with-label {
             width: initial;
             display: inline-flex;
@@ -614,11 +598,7 @@
             -webkit-box-shadow: 0 0 0 30px #fff inset !important;
             -webkit-text-fill-color: #2c3e50 !important;
           }
-<<<<<<< HEAD
-        </style></div><div class=\\"with-label\\"><div class=\\"input-container shadow\\"><label class=\\"input-wrapper\\"><input type=\\"text\\" class=\\"\\" placeholder=\\"\\" autocomplete=\\"off\\" aria-readonly=\\"false\\" aria-required=\\"false\\" id=\\"next-ui-q60ghg80\\" value=\\"\\"><span class=\\"input-label right\\">label<style>
-=======
-        </style></div><div class=\\"with-label\\"><div class=\\"container input-container\\"><label class=\\"wrapper shadow input-wrapper\\"><input type=\\"text\\" id=\\"next-ui-a79dpsqq\\" class=\\"\\" placeholder=\\"\\" autocomplete=\\"off\\" aria-placeholder=\\"\\" aria-readonly=\\"false\\" aria-required=\\"false\\" aria-multiline=\\"false\\" value=\\"\\"><span class=\\"input-label right\\">label<style>
->>>>>>> f27d3093
+        </style></div><div class=\\"with-label\\"><div class=\\"container input-container\\"><label class=\\"wrapper shadow input-wrapper\\"><input type=\\"text\\" id=\\"next-ui-njbaaqvg\\" class=\\"\\" placeholder=\\"\\" autocomplete=\\"off\\" aria-placeholder=\\"\\" aria-readonly=\\"false\\" aria-required=\\"false\\" aria-multiline=\\"false\\" value=\\"\\"><span class=\\"input-label right\\">label<style>
         .input-label {
           position: relative;
           display: inline-flex;
@@ -831,9 +811,6 @@
             -webkit-box-shadow: 0 0 0 30px #fff inset !important;
             -webkit-text-fill-color: #2c3e50 !important;
           }
-<<<<<<< HEAD
-        </style></div><div class=\\"with-label\\"><div class=\\"input-container shadow\\"><label class=\\"input-wrapper\\"><input type=\\"text\\" class=\\"\\" placeholder=\\"\\" autocomplete=\\"off\\" aria-readonly=\\"false\\" aria-required=\\"false\\" id=\\"next-ui-kjls9e54\\" value=\\"\\"></label></div><div class=\\"input-helper-text-container\\"></div><style>
-=======
         </style></div><div class=\\"with-label\\"><div class=\\"container input-container\\"><label class=\\"wrapper shadow input-wrapper\\"><span class=\\"input-label left\\">label<style>
         .input-label {
           position: relative;
@@ -879,8 +856,7 @@
         .bordered:before {
           display: none;
         }
-      </style></span><input type=\\"text\\" id=\\"next-ui-cr97e20m\\" class=\\"\\" placeholder=\\"\\" autocomplete=\\"off\\" aria-placeholder=\\"\\" aria-readonly=\\"false\\" aria-required=\\"false\\" aria-multiline=\\"false\\" value=\\"\\"></label></div><div class=\\"helper-text-container\\"></div><style>
->>>>>>> f27d3093
+      </style></span><input type=\\"text\\" id=\\"next-ui-ob3e0eun\\" class=\\"\\" placeholder=\\"\\" autocomplete=\\"off\\" aria-placeholder=\\"\\" aria-readonly=\\"false\\" aria-required=\\"false\\" aria-multiline=\\"false\\" value=\\"\\"></label></div><div class=\\"helper-text-container\\"></div><style>
           .with-label {
             width: initial;
             display: inline-flex;
@@ -1052,11 +1028,7 @@
 `;
 
 exports[`Input should work with different sizes 1`] = `
-<<<<<<< HEAD
-"<div><div class=\\"with-label\\"><div class=\\"input-container shadow\\"><label class=\\"input-wrapper\\"><input type=\\"text\\" class=\\"\\" placeholder=\\"\\" autocomplete=\\"off\\" aria-readonly=\\"false\\" aria-required=\\"false\\" id=\\"next-ui-ecojgpb6\\" value=\\"\\"></label></div><div class=\\"input-helper-text-container\\"></div><style>
-=======
-"<div><div class=\\"with-label\\"><div class=\\"container input-container\\"><label class=\\"wrapper shadow input-wrapper\\"><input type=\\"text\\" id=\\"next-ui-ou4q56ns\\" class=\\"\\" placeholder=\\"\\" autocomplete=\\"off\\" aria-placeholder=\\"\\" aria-readonly=\\"false\\" aria-required=\\"false\\" aria-multiline=\\"false\\" value=\\"\\"></label></div><div class=\\"helper-text-container\\"></div><style>
->>>>>>> f27d3093
+"<div><div class=\\"with-label\\"><div class=\\"container input-container\\"><label class=\\"wrapper shadow input-wrapper\\"><input type=\\"text\\" id=\\"next-ui-55ac8l64\\" class=\\"\\" placeholder=\\"\\" autocomplete=\\"off\\" aria-placeholder=\\"\\" aria-readonly=\\"false\\" aria-required=\\"false\\" aria-multiline=\\"false\\" value=\\"\\"></label></div><div class=\\"helper-text-container\\"></div><style>
           .with-label {
             width: initial;
             display: inline-flex;
@@ -1224,11 +1196,7 @@
             -webkit-box-shadow: 0 0 0 30px #fff inset !important;
             -webkit-text-fill-color: #2c3e50 !important;
           }
-<<<<<<< HEAD
-        </style></div><div class=\\"with-label\\"><div class=\\"input-container shadow\\"><label class=\\"input-wrapper\\"><input type=\\"text\\" class=\\"\\" placeholder=\\"\\" autocomplete=\\"off\\" aria-readonly=\\"false\\" aria-required=\\"false\\" id=\\"next-ui-v7mv6vlb\\" value=\\"\\"></label></div><div class=\\"input-helper-text-container\\"></div><style>
-=======
-        </style></div><div class=\\"with-label\\"><div class=\\"container input-container\\"><label class=\\"wrapper shadow input-wrapper\\"><input type=\\"text\\" id=\\"next-ui-rrl6k0ot\\" class=\\"\\" placeholder=\\"\\" autocomplete=\\"off\\" aria-placeholder=\\"\\" aria-readonly=\\"false\\" aria-required=\\"false\\" aria-multiline=\\"false\\" value=\\"\\"></label></div><div class=\\"helper-text-container\\"></div><style>
->>>>>>> f27d3093
+        </style></div><div class=\\"with-label\\"><div class=\\"container input-container\\"><label class=\\"wrapper shadow input-wrapper\\"><input type=\\"text\\" id=\\"next-ui-4bn11t30\\" class=\\"\\" placeholder=\\"\\" autocomplete=\\"off\\" aria-placeholder=\\"\\" aria-readonly=\\"false\\" aria-required=\\"false\\" aria-multiline=\\"false\\" value=\\"\\"></label></div><div class=\\"helper-text-container\\"></div><style>
           .with-label {
             width: initial;
             display: inline-flex;
@@ -1396,11 +1364,7 @@
             -webkit-box-shadow: 0 0 0 30px #fff inset !important;
             -webkit-text-fill-color: #2c3e50 !important;
           }
-<<<<<<< HEAD
-        </style></div><div class=\\"with-label\\"><div class=\\"input-container shadow\\"><label class=\\"input-wrapper\\"><input type=\\"text\\" class=\\"\\" placeholder=\\"\\" autocomplete=\\"off\\" aria-readonly=\\"false\\" aria-required=\\"false\\" id=\\"next-ui-usiu1uvi\\" value=\\"\\"></label></div><div class=\\"input-helper-text-container\\"></div><style>
-=======
-        </style></div><div class=\\"with-label\\"><div class=\\"container input-container\\"><label class=\\"wrapper shadow input-wrapper\\"><input type=\\"text\\" id=\\"next-ui-nbraahpa\\" class=\\"\\" placeholder=\\"\\" autocomplete=\\"off\\" aria-placeholder=\\"\\" aria-readonly=\\"false\\" aria-required=\\"false\\" aria-multiline=\\"false\\" value=\\"\\"></label></div><div class=\\"helper-text-container\\"></div><style>
->>>>>>> f27d3093
+        </style></div><div class=\\"with-label\\"><div class=\\"container input-container\\"><label class=\\"wrapper shadow input-wrapper\\"><input type=\\"text\\" id=\\"next-ui-28qhgcov\\" class=\\"\\" placeholder=\\"\\" autocomplete=\\"off\\" aria-placeholder=\\"\\" aria-readonly=\\"false\\" aria-required=\\"false\\" aria-multiline=\\"false\\" value=\\"\\"></label></div><div class=\\"helper-text-container\\"></div><style>
           .with-label {
             width: initial;
             display: inline-flex;
@@ -1568,11 +1532,7 @@
             -webkit-box-shadow: 0 0 0 30px #fff inset !important;
             -webkit-text-fill-color: #2c3e50 !important;
           }
-<<<<<<< HEAD
-        </style></div><div class=\\"with-label\\"><div class=\\"input-container shadow\\"><label class=\\"input-wrapper\\"><input type=\\"text\\" class=\\"\\" placeholder=\\"\\" autocomplete=\\"off\\" aria-readonly=\\"false\\" aria-required=\\"false\\" id=\\"next-ui-oekef6m1\\" value=\\"\\"></label></div><div class=\\"input-helper-text-container\\"></div><style>
-=======
-        </style></div><div class=\\"with-label\\"><div class=\\"container input-container\\"><label class=\\"wrapper shadow input-wrapper\\"><input type=\\"text\\" id=\\"next-ui-8dgf8jno\\" class=\\"\\" placeholder=\\"\\" autocomplete=\\"off\\" aria-placeholder=\\"\\" aria-readonly=\\"false\\" aria-required=\\"false\\" aria-multiline=\\"false\\" value=\\"\\"></label></div><div class=\\"helper-text-container\\"></div><style>
->>>>>>> f27d3093
+        </style></div><div class=\\"with-label\\"><div class=\\"container input-container\\"><label class=\\"wrapper shadow input-wrapper\\"><input type=\\"text\\" id=\\"next-ui-aoj6tjfq\\" class=\\"\\" placeholder=\\"\\" autocomplete=\\"off\\" aria-placeholder=\\"\\" aria-readonly=\\"false\\" aria-required=\\"false\\" aria-multiline=\\"false\\" value=\\"\\"></label></div><div class=\\"helper-text-container\\"></div><style>
           .with-label {
             width: initial;
             display: inline-flex;
@@ -1740,11 +1700,7 @@
             -webkit-box-shadow: 0 0 0 30px #fff inset !important;
             -webkit-text-fill-color: #2c3e50 !important;
           }
-<<<<<<< HEAD
-        </style></div><div class=\\"with-label\\"><div class=\\"input-container shadow\\"><label class=\\"input-wrapper\\"><input type=\\"text\\" class=\\"\\" placeholder=\\"\\" autocomplete=\\"off\\" aria-readonly=\\"false\\" aria-required=\\"false\\" id=\\"next-ui-qtbpjhtl\\" value=\\"\\"></label></div><div class=\\"input-helper-text-container\\"></div><style>
-=======
-        </style></div><div class=\\"with-label\\"><div class=\\"container input-container\\"><label class=\\"wrapper shadow input-wrapper\\"><input type=\\"text\\" id=\\"next-ui-5qsavbit\\" class=\\"\\" placeholder=\\"\\" autocomplete=\\"off\\" aria-placeholder=\\"\\" aria-readonly=\\"false\\" aria-required=\\"false\\" aria-multiline=\\"false\\" value=\\"\\"></label></div><div class=\\"helper-text-container\\"></div><style>
->>>>>>> f27d3093
+        </style></div><div class=\\"with-label\\"><div class=\\"container input-container\\"><label class=\\"wrapper shadow input-wrapper\\"><input type=\\"text\\" id=\\"next-ui-2e5ldbpg\\" class=\\"\\" placeholder=\\"\\" autocomplete=\\"off\\" aria-placeholder=\\"\\" aria-readonly=\\"false\\" aria-required=\\"false\\" aria-multiline=\\"false\\" value=\\"\\"></label></div><div class=\\"helper-text-container\\"></div><style>
           .with-label {
             width: 50%;
             display: inline-flex;
@@ -1916,11 +1872,7 @@
 `;
 
 exports[`Input should work with different status 1`] = `
-<<<<<<< HEAD
-"<div><div class=\\"with-label\\"><div class=\\"input-container shadow\\"><label class=\\"input-wrapper\\"><input type=\\"text\\" class=\\"\\" placeholder=\\"\\" autocomplete=\\"off\\" aria-readonly=\\"false\\" aria-required=\\"false\\" id=\\"next-ui-lcqjavsk\\" value=\\"\\"></label></div><div class=\\"input-helper-text-container\\"></div><style>
-=======
-"<div><div class=\\"with-label\\"><div class=\\"container input-container\\"><label class=\\"wrapper shadow input-wrapper\\"><input type=\\"text\\" id=\\"next-ui-b0p34quk\\" class=\\"\\" placeholder=\\"\\" autocomplete=\\"off\\" aria-placeholder=\\"\\" aria-readonly=\\"false\\" aria-required=\\"false\\" aria-multiline=\\"false\\" value=\\"\\"></label></div><div class=\\"helper-text-container\\"></div><style>
->>>>>>> f27d3093
+"<div><div class=\\"with-label\\"><div class=\\"container input-container\\"><label class=\\"wrapper shadow input-wrapper\\"><input type=\\"text\\" id=\\"next-ui-eicm0oj8\\" class=\\"\\" placeholder=\\"\\" autocomplete=\\"off\\" aria-placeholder=\\"\\" aria-readonly=\\"false\\" aria-required=\\"false\\" aria-multiline=\\"false\\" value=\\"\\"></label></div><div class=\\"helper-text-container\\"></div><style>
           .with-label {
             width: initial;
             display: inline-flex;
@@ -2088,11 +2040,7 @@
             -webkit-box-shadow: 0 0 0 30px #fff inset !important;
             -webkit-text-fill-color: #2c3e50 !important;
           }
-<<<<<<< HEAD
-        </style></div><div class=\\"with-label\\"><div class=\\"input-container shadow\\"><label class=\\"input-wrapper\\"><input type=\\"text\\" class=\\"\\" placeholder=\\"\\" autocomplete=\\"off\\" aria-readonly=\\"false\\" aria-required=\\"false\\" id=\\"next-ui-qb6linav\\" value=\\"\\"></label></div><div class=\\"input-helper-text-container\\"></div><style>
-=======
-        </style></div><div class=\\"with-label\\"><div class=\\"container input-container\\"><label class=\\"wrapper shadow input-wrapper\\"><input type=\\"text\\" id=\\"next-ui-973lgvkr\\" class=\\"\\" placeholder=\\"\\" autocomplete=\\"off\\" aria-placeholder=\\"\\" aria-readonly=\\"false\\" aria-required=\\"false\\" aria-multiline=\\"false\\" value=\\"\\"></label></div><div class=\\"helper-text-container\\"></div><style>
->>>>>>> f27d3093
+        </style></div><div class=\\"with-label\\"><div class=\\"container input-container\\"><label class=\\"wrapper shadow input-wrapper\\"><input type=\\"text\\" id=\\"next-ui-lmbof58b\\" class=\\"\\" placeholder=\\"\\" autocomplete=\\"off\\" aria-placeholder=\\"\\" aria-readonly=\\"false\\" aria-required=\\"false\\" aria-multiline=\\"false\\" value=\\"\\"></label></div><div class=\\"helper-text-container\\"></div><style>
           .with-label {
             width: initial;
             display: inline-flex;
@@ -2260,11 +2208,7 @@
             -webkit-box-shadow: 0 0 0 30px #fff inset !important;
             -webkit-text-fill-color: #2c3e50 !important;
           }
-<<<<<<< HEAD
-        </style></div><div class=\\"with-label\\"><div class=\\"input-container shadow\\"><label class=\\"input-wrapper\\"><input type=\\"text\\" class=\\"\\" placeholder=\\"\\" autocomplete=\\"off\\" aria-readonly=\\"false\\" aria-required=\\"false\\" id=\\"next-ui-j0songs3\\" value=\\"\\"></label></div><div class=\\"input-helper-text-container\\"></div><style>
-=======
-        </style></div><div class=\\"with-label\\"><div class=\\"container input-container\\"><label class=\\"wrapper shadow input-wrapper\\"><input type=\\"text\\" id=\\"next-ui-jdq1e582\\" class=\\"\\" placeholder=\\"\\" autocomplete=\\"off\\" aria-placeholder=\\"\\" aria-readonly=\\"false\\" aria-required=\\"false\\" aria-multiline=\\"false\\" value=\\"\\"></label></div><div class=\\"helper-text-container\\"></div><style>
->>>>>>> f27d3093
+        </style></div><div class=\\"with-label\\"><div class=\\"container input-container\\"><label class=\\"wrapper shadow input-wrapper\\"><input type=\\"text\\" id=\\"next-ui-dbahaptn\\" class=\\"\\" placeholder=\\"\\" autocomplete=\\"off\\" aria-placeholder=\\"\\" aria-readonly=\\"false\\" aria-required=\\"false\\" aria-multiline=\\"false\\" value=\\"\\"></label></div><div class=\\"helper-text-container\\"></div><style>
           .with-label {
             width: initial;
             display: inline-flex;
