import type {AriaLinkProps} from "@react-types/link";
import type {LinkVariantProps} from "@nextui-org/theme";

import {link} from "@nextui-org/theme";
import {useLink as useAriaLink} from "@react-aria/link";
import {HTMLNextUIProps, mapPropsVariants, PropGetter} from "@nextui-org/system";
import {useDOMRef} from "@nextui-org/dom-utils";
import {useFocusRing} from "@react-aria/focus";
import {dataAttr, ReactRef} from "@nextui-org/shared-utils";
import {useMemo, useCallback} from "react";
import {mergeProps} from "@react-aria/utils";

interface Props extends HTMLNextUIProps<"a">, LinkVariantProps {
  /**
   * Ref to the DOM node.
   */
  ref?: ReactRef<HTMLAnchorElement | null>;
  /**
   * Whether the link is external.
   * @default false
   */
  isExternal?: boolean;
  /**
   * Whether to show the icon when the link is external.
   * @default false
   */
  showAnchorIcon?: boolean;
  /**
   * The icon to display right after the link.
   * @default <LinkIcon />
   */
  anchorIcon?: React.ReactNode;
}

export type UseLinkProps = Props & AriaLinkProps;

export function useLink(originalProps: UseLinkProps) {
  const [props, variantProps] = mapPropsVariants(originalProps, link.variantKeys);

  const {
    ref,
    as,
    children,
    anchorIcon,
    isExternal = false,
    showAnchorIcon = false,
    autoFocus = false,
    className,
    onPress,    
    onClick,
    ...otherProps
  } = props;

  const Component = as || "a";

  const domRef = useDOMRef(ref);

<<<<<<< HEAD
  const {linkProps} = useAriaLink(
    {...otherProps, isDisabled: originalProps.isDisabled, elementType: `${as}`},
    domRef,
  );
=======
  const {linkProps} = useAriaLink({...otherProps, onPress, onClick, elementType: `${as}`}, domRef);
>>>>>>> 102387a0

  const {isFocused, isFocusVisible, focusProps} = useFocusRing({
    autoFocus,
  });

  if (isExternal) {
    otherProps.rel = otherProps.rel ?? "noopener noreferrer";
    otherProps.target = otherProps.target ?? "_blank";
  }

  const classNames = useMemo(
    () =>
      link({
        ...variantProps,
        className,
      }),
    [...Object.values(variantProps), className],
  );

  const getLinkProps: PropGetter = useCallback(() => {
    return {
      ref: domRef,
      className: classNames,
      "data-focused": dataAttr(isFocused),
      "data-focus-visible": dataAttr(isFocusVisible),
      ...mergeProps(focusProps, linkProps, otherProps),
    };
  }, [classNames, isFocused, isFocusVisible, focusProps, linkProps, otherProps]);

  return {Component, children, anchorIcon, showAnchorIcon, getLinkProps};
}

export type UseLinkReturn = ReturnType<typeof useLink>;<|MERGE_RESOLUTION|>--- conflicted
+++ resolved
@@ -46,7 +46,9 @@
     showAnchorIcon = false,
     autoFocus = false,
     className,
-    onPress,    
+    onPress,
+    onPressStart,
+    onPressEnd,
     onClick,
     ...otherProps
   } = props;
@@ -55,14 +57,19 @@
 
   const domRef = useDOMRef(ref);
 
-<<<<<<< HEAD
   const {linkProps} = useAriaLink(
-    {...otherProps, isDisabled: originalProps.isDisabled, elementType: `${as}`},
+    {
+      ...otherProps,
+      onPress,
+      onPressStart,
+      onPressEnd,
+      // @ts-ignore React Aria Link does accept onClick as a prop but it's not in the types
+      onClick,
+      isDisabled: originalProps.isDisabled,
+      elementType: `${as}`,
+    },
     domRef,
   );
-=======
-  const {linkProps} = useAriaLink({...otherProps, onPress, onClick, elementType: `${as}`}, domRef);
->>>>>>> 102387a0
 
   const {isFocused, isFocusVisible, focusProps} = useFocusRing({
     autoFocus,
