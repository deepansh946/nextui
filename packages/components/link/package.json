--- conflicted
+++ resolved
@@ -1,10 +1,6 @@
 {
   "name": "@nextui-org/link",
-<<<<<<< HEAD
-  "version": "0.0.0-dev-v2-20230729132654",
-=======
-  "version": "0.0.0-dev-v2-20230728201112",
->>>>>>> cd941e64
+  "version": "0.0.0-dev-v2-20230729152229",
   "description": "Links allow users to click their way from page to page. This component is styled to resemble a hyperlink and semantically renders an &lt;a&gt;",
   "keywords": [
     "link"
