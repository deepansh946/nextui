import type {AvatarSlots, AvatarVariantProps, SlotsToClasses} from "@nextui-org/theme";
import type {DOMElement, DOMAttributes, HTMLNextUIProps, PropGetter} from "@nextui-org/system";

import {avatar} from "@nextui-org/theme";
<<<<<<< HEAD
import {useProviderContext} from "@nextui-org/system";
=======
import {HTMLNextUIProps, PropGetter, useProviderContext} from "@nextui-org/system";
>>>>>>> a8d9ca03
import {mergeProps} from "@react-aria/utils";
import {ReactRef, useDOMRef, filterDOMProps} from "@nextui-org/react-utils";
import {clsx, safeText, dataAttr} from "@nextui-org/shared-utils";
import {useFocusRing} from "@react-aria/focus";
import {useMemo, useCallback} from "react";
import {useImage} from "@nextui-org/use-image";
import {useHover} from "@react-aria/interactions";

import {useAvatarGroupContext} from "./avatar-group-context";

interface Props extends HTMLNextUIProps<"span"> {
  /**
   * Ref to the DOM node.
   */
  ref?: ReactRef<HTMLSpanElement | null>;
  /**
   * Ref to the Image DOM node.
   */
  imgRef?: ReactRef<HTMLImageElement>;
  /**
   * The name of the person in the avatar. -
   * if **src** has loaded, the name will be used as the **alt** attribute of the **img**
   * - If **src** is not loaded, the name will be used to create the initials
   */
  name?: string;
  /**
   * Image source.
   */
  src?: string;
  /**
   * Image alt text.
   */
  alt?: string;
  /*
   * Avatar icon.
   */
  icon?: React.ReactNode;
  /**
   * Whether the avatar can be focused.
   * @default false
   */
  isFocusable?: boolean;
  /**
   * If `true`, the fallback logic will be skipped.
   * @default false
   */
  ignoreFallback?: boolean;
  /**
   * If `false`, the avatar will show the background color while loading.
   */
  showFallback?: boolean;
  /**
   * Function to get the initials to display
   */
  getInitials?: (name: string) => string;
  /**
   * Custom fallback component.
   */
  fallback?: React.ReactNode;
  /**
   * Function called when image failed to load
   */
  onError?: () => void;
  /**
   * The component used to render the image.
   * @default "img"
   */
  ImgComponent?: React.ElementType;
  /**
   * Props to pass to the image component.
   */
  imgProps?: React.ImgHTMLAttributes<HTMLImageElement>;
  /**
   * Classname or List of classes to change the classNames of the avatar.
   * if `className` is passed, it will be added to the base slot.
   *
   * @example
   * ```ts
   * <Avatar classNames={{
   *    base:"base-classes",
   *    img: "image-classes",
   *    name: "name-classes",
   *    icon: "icon-classes",
   *    fallback: "fallback-classes"
   * }} />
   * ```
   */
  classNames?: SlotsToClasses<AvatarSlots>;
}

export type UseAvatarProps = Props &
  Omit<AvatarVariantProps, "children" | "isInGroup" | "isInGridGroup">;

export function useAvatar(originalProps: UseAvatarProps = {}) {
  const globalContext = useProviderContext();
  const groupContext = useAvatarGroupContext();
  const isInGroup = !!groupContext;

  const {
    as,
    ref,
    src,
    name,
    icon,
    classNames,
    fallback,
    alt = name || "avatar",
    imgRef: imgRefProp,
    color = groupContext?.color ?? "default",
    radius = groupContext?.radius ?? "full",
    size = groupContext?.size ?? "md",
    isBordered = groupContext?.isBordered ?? false,
    isDisabled = groupContext?.isDisabled ?? false,
    isFocusable = false,
    getInitials = safeText,
    ignoreFallback = false,
    showFallback: showFallbackProp = false,
    ImgComponent = "img",
    imgProps,
    className,
    onError,
    ...otherProps
  } = originalProps;

  const Component = as || "span";

  const domRef = useDOMRef(ref);
  const imgRef = useDOMRef(imgRefProp);

  const {isFocusVisible, isFocused, focusProps} = useFocusRing();
  const {isHovered, hoverProps} = useHover({isDisabled});
  const disableAnimation =
    originalProps.disableAnimation ?? globalContext?.disableAnimation ?? false;

  const imageStatus = useImage({src, onError, ignoreFallback});

  const isImgLoaded = imageStatus === "loaded";

  const shouldFilterDOMProps = typeof ImgComponent === "string";

  /**
   * Fallback avatar applies under 2 conditions:
   * - If `src` was passed and the image has not loaded or failed to load
   * - If `src` wasn't passed
   *
   * In this case, we'll show either the name avatar or default avatar
   */
  const showFallback = (!src || !isImgLoaded) && showFallbackProp;

  const slots = useMemo(
    () =>
      avatar({
        color,
        radius,
        size,
        isBordered,
        isDisabled,
        isInGroup,
        disableAnimation,
        isInGridGroup: groupContext?.isGrid ?? false,
      }),
    [
      color,
      radius,
      size,
      isBordered,
      isDisabled,
      disableAnimation,
      isInGroup,
      groupContext?.isGrid,
    ],
  );

  const baseStyles = clsx(classNames?.base, className);

  const canBeFocused = useMemo(() => {
    return isFocusable || as === "button";
  }, [isFocusable, as]);

  const getAvatarProps = useCallback<PropGetter>(
    (props = {}) => ({
      ref: domRef,
      tabIndex: canBeFocused ? 0 : -1,
      "data-hover": dataAttr(isHovered),
      "data-focus": dataAttr(isFocused),
      "data-focus-visible": dataAttr(isFocusVisible),
      className: slots.base({
        class: clsx(baseStyles, props?.className),
      }),
      ...mergeProps(otherProps, hoverProps, canBeFocused ? focusProps : {}),
    }),
    [canBeFocused, slots, baseStyles, focusProps, otherProps],
  );

  const getImageProps = useCallback<PropGetter>(
    (props = {}) => ({
      ref: imgRef,
      src: src,
      disableAnimation,
      "data-loaded": dataAttr(isImgLoaded),
      className: slots.img({class: classNames?.img}),
      ...mergeProps(
        imgProps,
        props,
        filterDOMProps({disableAnimation} as DOMAttributes<DOMElement>, {
          enabled: shouldFilterDOMProps,
        }),
      ),
    }),
<<<<<<< HEAD
    [slots, isImgLoaded, imgProps, disableAnimation, src, imgRef, shouldFilterDOMProps],
=======
    [slots, isImgLoaded, imgProps, disableAnimation, src, imgRef],
>>>>>>> a8d9ca03
  );

  return {
    Component,
    ImgComponent,
    src,
    alt,
    icon,
    name,
    imgRef,
    slots,
    classNames,
    fallback,
    isImgLoaded,
    showFallback,
    ignoreFallback,
    getInitials,
    getAvatarProps,
    getImageProps,
  };
}

export type UseAvatarReturn = ReturnType<typeof useAvatar>;<|MERGE_RESOLUTION|>--- conflicted
+++ resolved
@@ -2,11 +2,7 @@
 import type {DOMElement, DOMAttributes, HTMLNextUIProps, PropGetter} from "@nextui-org/system";
 
 import {avatar} from "@nextui-org/theme";
-<<<<<<< HEAD
 import {useProviderContext} from "@nextui-org/system";
-=======
-import {HTMLNextUIProps, PropGetter, useProviderContext} from "@nextui-org/system";
->>>>>>> a8d9ca03
 import {mergeProps} from "@react-aria/utils";
 import {ReactRef, useDOMRef, filterDOMProps} from "@nextui-org/react-utils";
 import {clsx, safeText, dataAttr} from "@nextui-org/shared-utils";
@@ -216,11 +212,7 @@
         }),
       ),
     }),
-<<<<<<< HEAD
     [slots, isImgLoaded, imgProps, disableAnimation, src, imgRef, shouldFilterDOMProps],
-=======
-    [slots, isImgLoaded, imgProps, disableAnimation, src, imgRef],
->>>>>>> a8d9ca03
   );
 
   return {
