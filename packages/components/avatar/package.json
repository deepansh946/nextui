--- conflicted
+++ resolved
@@ -1,10 +1,6 @@
 {
   "name": "@nextui-org/avatar",
-<<<<<<< HEAD
-  "version": "0.0.0-dev-v2-20230729132654",
-=======
-  "version": "0.0.0-dev-v2-20230728201112",
->>>>>>> cd941e64
+  "version": "0.0.0-dev-v2-20230729152229",
   "description": "The Avatar component is used to represent a user, and displays the profile picture, initials or fallback icon.",
   "keywords": [
     "avatar"
