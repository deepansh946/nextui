--- conflicted
+++ resolved
@@ -1,10 +1,6 @@
 {
   "name": "@nextui-org/tabs",
-<<<<<<< HEAD
-  "version": "0.0.0-dev-v2-20230729132654",
-=======
-  "version": "0.0.0-dev-v2-20230728201112",
->>>>>>> cd941e64
+  "version": "0.0.0-dev-v2-20230729152229",
   "description": "Tabs organize content into multiple sections and allow users to navigate between them.",
   "keywords": [
     "tabs"
