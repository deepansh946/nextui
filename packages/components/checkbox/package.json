--- conflicted
+++ resolved
@@ -1,10 +1,6 @@
 {
   "name": "@nextui-org/checkbox",
-<<<<<<< HEAD
-  "version": "0.0.0-dev-v2-20230729132654",
-=======
-  "version": "0.0.0-dev-v2-20230728201112",
->>>>>>> cd941e64
+  "version": "0.0.0-dev-v2-20230729152229",
   "description": "Checkboxes allow users to select multiple items from a list of individual items, or to mark one individual item as selected.",
   "keywords": [
     "checkbox"
