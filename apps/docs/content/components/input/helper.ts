<<<<<<< HEAD
const App = `import { Input, useInput, validateEmail, Grid } from "@nextui-org/react";
import React from "react";
=======
const App = `import React from "react";
import { Input, useInput, Grid } from "@nextui-org/react";

>>>>>>> d05538c9

export default function App() {
  const { value, reset, bindings } = useInput("");
  
  const validateEmail = (value) => {
    return value.match(/^[A-Z0-9._%+-]+@[A-Z0-9.-]+\.[A-Z]{2,4}$/i);
  };

  const helper = React.useMemo(() => {
    if (!value)
      return {
        text: "",
        color: "",
      };
    const isValid = validateEmail(value);
    return {
      text: isValid ? "Correct email" : "Enter a valid email",
      color: isValid ? "success" : "error",
    };
  }, [value]);
  return (
    <Grid.Container gap={4}>
      <Grid>
        <Input
          {...bindings}
          clearable
          shadow={false}
          onClearClick={reset}
          status={helper.color}
          color={helper.color}
          helperColor={helper.color}
          helperText={helper.text}
          type="email"
          label="Email"
          placeholder="With regex validation"
        />
      </Grid>
      <Grid>
        <Input
          clearable
          helperText="Please enter your name"
          label="Name"
          placeholder="Enter your name"
        />
      </Grid>
      <Grid>
        <Input
          clearable
          color="error"
          helperText="Required"
          label="Error"
          placeholder="Enter something"
        />
      </Grid>
      <Grid>
        <Input
          clearable
          color="success"
          initialValue="getnextui"
          helperText="Excelent username"
          type="test"
          label="Username"
          placeholder="Enter your username"
        />
      </Grid>
      <Grid>
        <Input
          clearable
          color="warning"
          helperText="Insecure password"
          type="password"
          label="Password"
          placeholder="Enter your password"
        />
      </Grid>
      <Grid>
        <Input.Password
          clearable
          color="warning"
          initialValue="123"
          helperText="Insecure password"
          type="password"
          label="Password"
          placeholder="Enter your password with eye"
        />
      </Grid>
    </Grid.Container>
  );
}`;

const react = {
  '/App.js': App
};

export default {
  ...react
};<|MERGE_RESOLUTION|>--- conflicted
+++ resolved
@@ -1,11 +1,6 @@
-<<<<<<< HEAD
-const App = `import { Input, useInput, validateEmail, Grid } from "@nextui-org/react";
-import React from "react";
-=======
 const App = `import React from "react";
 import { Input, useInput, Grid } from "@nextui-org/react";
 
->>>>>>> d05538c9
 
 export default function App() {
   const { value, reset, bindings } = useInput("");
