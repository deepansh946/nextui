--- conflicted
+++ resolved
@@ -508,12 +508,7 @@
     </Table>
   );
 }
-<<<<<<< HEAD
 `;
-=======
-
-    `;
->>>>>>> c7204246
 
 const AppTs = `import { Table, Row, Col, Tooltip, User, Text } from "@nextui-org/react";
 import { StyledBadge } from "./StyledBadge";
