{
  "routes": [
    {
      "title": "Documentation",
      "keywords": "docs, doc, documentation, getting started, nextui",
      "subtitle": "For an advanced search please use the search input",
      "icon": "note",
      "section": "Scope",
      "heading": true,
      "routes": [
        {
          "title": "Guide",
          "open": true,
          "keywords": "guide, getting started, start, nextui",
          "icon": "/paper.svg",
          "routes": [
            {
              "title": "Getting Started",
              "keywords": "getting started, start, nextui",
              "path": "/docs/guide/getting-started.mdx"
            },
            {
              "title": "NextUI + Next.js",
              "keywords": "next, nextjs, nextui",
              "path": "/docs/guide/nextui-plus-nextjs.mdx"
            }
          ]
        },
        {
          "title": "Theme",
          "keywords": "themeable, theme, customize, palette",
          "icon": "/category.svg",
          "open": true,
          "routes": [
            {
              "title": "Default theme",
              "path": "/docs/theme/default-theme.mdx"
            },
            {
              "title": "Customize theme",
              "path": "/docs/theme/customize-theme.mdx"
            },
            {
              "title": "Dark mode",
              "path": "/docs/theme/dark-mode.mdx"
            },
            {
              "title": "Override styles",
              "path": "/docs/theme/override-styles.mdx"
            },
            {
              "title": "Typescript",
              "path": "/docs/theme/typescript.mdx"
            },
            {
              "title": "Utilities",
              "path": "/docs/theme/utilities.mdx"
            },
            {
              "title": "Media",
              "path": "/docs/theme/media.mdx"
            }
          ]
        },
        {
          "title": "Layout",
          "icon": "/layout.svg",
          "keywords": "layout, container, grid, spacer, flex",
          "open": true,
          "routes": [
            {
              "title": "Container",
              "keywords": "cont, container, flex, media query",
              "path": "/docs/layout/container.mdx"
            },
            {
              "title": "Grid",
              "keywords": "grid, container, media query",
              "path": "/docs/layout/grid.mdx"
            },
            {
              "title": "Spacer",
              "keywords": "space, spacer, gap",
              "path": "/docs/layout/spacer.mdx"
            }
          ]
        },
        {
          "title": "Components",
          "keywords": "components, btn, button, input, modal",
          "icon": "/components.svg",
          "open": true,
          "routes": [
            {
              "title": "Avatar",
              "keywords": "avatar, avatar group, group",
              "path": "/docs/components/avatar.mdx"
            },
            {
              "title": "Button",
              "keywords": "button, btn, buttons, action",
              "path": "/docs/components/button.mdx"
            },
            {
              "title": "Button Group",
              "keywords": "btn, button, btn group, button group, group",
              "path": "/docs/components/button-group.mdx"
            },
            {
              "title": "Card",
              "keywords": "card, content, action, media",
              "path": "/docs/components/card.mdx"
            },
            {
              "title": "Pagination",
              "keywords": "pagination, paginate, table pagination, pages, navigate",
              "path": "/docs/components/pagination.mdx"
            },
            {
              "title": "Table",
              "keywords": "table, data table, grid, data grid",
              "path": "/docs/components/table.mdx"
            },
            {
              "title": "Collapse",
              "keywords": "collapse, accordion, expand, reveal",
              "path": "/docs/components/collapse.mdx"
            },
            {
              "title": "Input",
              "keywords": "text input, input, textarea",
              "path": "/docs/components/input.mdx"
            },
            {
              "title": "Autocomplete",
              "comingSoon": true
            },
            {
              "title": "Textarea",
              "keywords": "textarea, input, text input, large text input",
              "path": "/docs/components/textarea.mdx"
            },
            {
              "title": "Checkbox",
              "keywords": "check, radio, selectable, checkbox, box",
              "path": "/docs/components/checkbox.mdx"
            },
            {
              "title": "Checkbox Group",
              "keywords": "check, radio, selectable, checkbox, box, group, items",
              "path": "/docs/components/checkbox-group.mdx"
            },
            {
              "title": "Radio",
              "keywords": "check, radio, select",
              "path": "/docs/components/radio.mdx"
            },
            {
              "title": "Popover",
              "keywords": "popover, tooltip, tooltip, popover, popover",
              "path": "/docs/components/popover.mdx"
            },
            {
              "title": "Tooltip",
              "keywords": "tool, popover, tooltip, hoverable",
              "path": "/docs/components/tooltip.mdx"
            },
            {
              "title": "Dropdown",
              "keywords": "dropdown, select, selectable, menu",
              "path": "/docs/components/dropdown.mdx"
            },
            {
              "title": "Progress",
              "keywords": "progress, bar, task, display, activity",
              "path": "/docs/components/progress.mdx"
            },
            {
<<<<<<< HEAD
              "title": "Badge",
              "keywords": "badge, status, display, count, highlight",
              "path": "/docs/components/badge.mdx",
              "newPost": true
            },
            {
=======
>>>>>>> b5371058
              "title": "Select",
              "comingSoon": true
            },
            {
              "title": "Modal",
              "keywords": "modal, dialog, backdrop",
              "path": "/docs/components/modal.mdx"
            },
            {
              "title": "Loading",
              "keywords": "loading, spinner, loadable, progress",
              "path": "/docs/components/loading.mdx"
            },
            {
              "title": "Navbar",
              "comingSoon": true
            },
            {
              "title": "Switch",
              "keywords": "toggle, switch",
              "path": "/docs/components/switch.mdx"
            },
            {
              "title": "Text",
              "keywords": "text, txt, paragraph",
              "path": "/docs/components/text.mdx"
            },
            {
              "title": "Link",
              "keywords": "link, navigation, href, next link",
              "path": "/docs/components/link.mdx"
            },
            {
              "title": "User",
              "keywords": "User, avatar, name, initials",
              "path": "/docs/components/user.mdx"
            },
            {
              "title": "Image",
              "keywords": "Image, Next.js Image, image component",
              "path": "/docs/components/image.mdx"
            }
          ]
        }
      ]
    }
  ]
}<|MERGE_RESOLUTION|>--- conflicted
+++ resolved
@@ -176,15 +176,12 @@
               "path": "/docs/components/progress.mdx"
             },
             {
-<<<<<<< HEAD
               "title": "Badge",
               "keywords": "badge, status, display, count, highlight",
               "path": "/docs/components/badge.mdx",
               "newPost": true
             },
             {
-=======
->>>>>>> b5371058
               "title": "Select",
               "comingSoon": true
             },
