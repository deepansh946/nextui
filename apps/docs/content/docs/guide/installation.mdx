--- conflicted
+++ resolved
@@ -327,14 +327,6 @@
 ```
 </Steps>
 
-<<<<<<< HEAD
-<Blockquote color="warning">
-  Version 2 is only compatible with React 18 or later. If you are using React 17 or earlier, please
-  use <Link href="https://v1.heroui.org/docs/getting-started" isExternal> version 1 of HeroUI</Link>.
-</Blockquote>
-
-=======
->>>>>>> 86d5d697
 ## Framework Guides
 
 HeroUI is compatible with your preferred framework. We have compiled comprehensive, step-by-step tutorials for the following frameworks:
