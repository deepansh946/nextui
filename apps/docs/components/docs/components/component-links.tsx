--- conflicted
+++ resolved
@@ -78,11 +78,7 @@
   return (
     <div className="flex flex-wrap gap-3 mt-6">
       <ButtonLink
-<<<<<<< HEAD
-        href={`https://storybook.heroui.org/?path=/story/components-${
-=======
         href={`https://storybook.heroui.com/?path=/story/components-${
->>>>>>> 86d5d697
           storybook || component
         }--default`}
         startContent={<StorybookIcon className="text-lg text-[#ff4785]" />}
