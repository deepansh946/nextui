--- conflicted
+++ resolved
@@ -2,12 +2,8 @@
 
 import {FC, useMemo, useRef} from "react";
 import {Avatar, AvatarProps, Button, Spacer, Tooltip} from "@nextui-org/react";
-<<<<<<< HEAD
 import {clamp} from "@nextui-org/shared-utils";
-=======
-import {clamp, get} from "lodash";
 import {usePostHog} from "posthog-js/react";
->>>>>>> 049347c1
 
 import {sectionWrapper, titleWrapper, title, subtitle} from "../primitives";
 
