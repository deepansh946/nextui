import React from "react";
import {Container} from "@nextui-org/react";
import {Route} from "@lib/docs/page";

import Header from "./header";
import Footer from "./footer";
import Navbar from "./navbar";

export interface Props {
  routes: Route[];
  currentRoute?: Route;
  tag?: string;
  slug?: string;
}

const DefaultLayout: React.FC<React.PropsWithChildren<Props>> = ({children, routes}) => {
  return (
    <div id="app-container">
      <Header />
<<<<<<< HEAD
      <NotifyBanner href="/docs/components/navbar" text="Navbar component" />
      <Navbar hasNotify isHome routes={routes} />
=======
      <Navbar isHome routes={routes} />
>>>>>>> 0a792f35
      <Container
        alignContent="space-between"
        as="main"
        className="main-container"
        css={{
          position: "relative",
          minHeight: "100vh",
          "@mdMax": {
            overflowX: "hidden",
          },
        }}
        display="flex"
        id="main-container"
        lg={true}
      >
        {children}
        <Footer />
      </Container>
    </div>
  );
};

export default DefaultLayout;<|MERGE_RESOLUTION|>--- conflicted
+++ resolved
@@ -1,6 +1,7 @@
 import React from "react";
 import {Container} from "@nextui-org/react";
 import {Route} from "@lib/docs/page";
+import {NotifyBanner} from "@components";
 
 import Header from "./header";
 import Footer from "./footer";
@@ -17,12 +18,8 @@
   return (
     <div id="app-container">
       <Header />
-<<<<<<< HEAD
       <NotifyBanner href="/docs/components/navbar" text="Navbar component" />
       <Navbar hasNotify isHome routes={routes} />
-=======
-      <Navbar isHome routes={routes} />
->>>>>>> 0a792f35
       <Container
         alignContent="space-between"
         as="main"
