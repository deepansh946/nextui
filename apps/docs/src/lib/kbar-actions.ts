--- conflicted
+++ resolved
@@ -1,12 +1,3 @@
-<<<<<<< HEAD
-import { Action } from 'kbar';
-import { NextRouter, useRouter } from 'next/router';
-import { ThemeType } from '@nextui-org/react';
-import { useTheme as useNextTheme } from 'next-themes';
-import { Route } from '@lib/docs/page';
-import { getId } from '../utils/collections';
-import { removeFromLast } from '@utils/index';
-=======
 import {Action} from "kbar";
 import {NextRouter} from "next/router";
 import {Route} from "@lib/docs/page";
@@ -14,7 +5,6 @@
 import {ThemeType, changeTheme} from "@nextui-org/react";
 
 import {getId} from "../utils/collections";
->>>>>>> 721ead01
 // data imported from manifest
 import docsManifest from "../../content/docs/manifest.json";
 
@@ -65,16 +55,14 @@
   }).click();
 };
 
-const useActions = (): Action[] => {
-  const router = useRouter();
-  const { setTheme } = useNextTheme();
+const handleChangeTheme = (theme: ThemeType) => {
+  changeTheme(theme);
+};
+
+const getActions = (router: NextRouter): Action[] => {
   const routes = docsManifest.routes;
 
   buildDocsActions(router, routes);
-
-  const handleChangeTheme = (theme: ThemeType) => {
-    setTheme(theme);
-  };
 
   const staticActions: Action[] = [
     {
@@ -139,4 +127,4 @@
   return [...docsActions, ...staticActions];
 };
 
-export default useActions;+export default getActions;