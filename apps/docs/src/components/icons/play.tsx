--- conflicted
+++ resolved
@@ -7,11 +7,7 @@
   fill: "#ffffff",
 };
 
-<<<<<<< HEAD
-const Play: React.FC<IconProps> = ({fill, filled, size, height, width, label, ...props}) => {
-=======
 const Play: React.FC<IconProps> = ({fill, filled, size, height, width, ...props}) => {
->>>>>>> d8557a01
   return (
     <Icon
       fill={filled ? fill : "none"}
