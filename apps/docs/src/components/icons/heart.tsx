import * as React from "react";

import {IconProps, Icon} from "./index";

<<<<<<< HEAD
const Heart: React.FC<IconProps> = ({fill, filled, size, height, width, label, ...props}) => {
=======
const Heart: React.FC<IconProps> = ({fill, filled, size, height, width, ...props}) => {
>>>>>>> d8557a01
  return (
    <Icon
      fill={filled ? fill : "none"}
      height={size || height || 24}
      viewBox="0 0 24 24"
      width={size || width || 24}
      xmlns="http://www.w3.org/2000/svg"
      {...props}
    >
      <path
        d="M12.62 20.81c-.34.12-.9.12-1.24 0C8.48 19.82 2 15.69 2 8.69 2 5.6 4.49 3.1 7.56 3.1c1.82 0 3.43.88 4.44 2.24a5.53 5.53 0 0 1 4.44-2.24C19.51 3.1 22 5.6 22 8.69c0 7-6.48 11.13-9.38 12.12Z"
        stroke={fill}
        strokeLinecap="round"
        strokeLinejoin="round"
        strokeWidth={1.5}
      />
    </Icon>
  );
};

export default Heart;<|MERGE_RESOLUTION|>--- conflicted
+++ resolved
@@ -2,11 +2,7 @@
 
 import {IconProps, Icon} from "./index";
 
-<<<<<<< HEAD
-const Heart: React.FC<IconProps> = ({fill, filled, size, height, width, label, ...props}) => {
-=======
 const Heart: React.FC<IconProps> = ({fill, filled, size, height, width, ...props}) => {
->>>>>>> d8557a01
   return (
     <Icon
       fill={filled ? fill : "none"}
