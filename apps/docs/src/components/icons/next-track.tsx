import * as React from "react";
import withDefaults from "@utils/with-defaults";

import {IconProps, Icon} from "./index";

const defaultProps = {
  fill: "currentColor",
};

<<<<<<< HEAD
const NextTrack: React.FC<IconProps> = ({fill, filled, size, height, width, label, ...props}) => {
=======
const NextTrack: React.FC<IconProps> = ({fill, size, height, width, ...props}) => {
>>>>>>> d8557a01
  return (
    <Icon
      fill="none"
      height={size || height || 24}
      viewBox="0 0 24 24"
      width={size || width || 24}
      xmlns="http://www.w3.org/2000/svg"
      {...props}
    >
      <path
        d="M6.31 20.09c-.57 0-1.13-.15-1.65-.45a3.252 3.252 0 0 1-1.65-2.86V7.21c0-1.19.62-2.26 1.65-2.86 1.04-.6 2.27-.6 3.3 0l8.29 4.78c1.03.6 1.65 1.67 1.65 2.86s-.62 2.26-1.65 2.86l-8.29 4.78c-.52.31-1.08.46-1.65.46Zm0-14.68a1.797 1.797 0 0 0-1.8 1.8v9.57c0 .65.34 1.23.9 1.56.56.32 1.24.33 1.8 0l8.29-4.78c.56-.33.9-.91.9-1.56s-.34-1.23-.9-1.56L7.21 5.66c-.28-.16-.59-.25-.9-.25ZM20.24 18.93c-.41 0-.75-.34-.75-.75V5.82c0-.41.34-.75.75-.75s.75.34.75.75v12.36c0 .41-.33.75-.75.75Z"
        fill={fill}
      />
    </Icon>
  );
};

export default withDefaults(NextTrack, defaultProps);<|MERGE_RESOLUTION|>--- conflicted
+++ resolved
@@ -7,11 +7,7 @@
   fill: "currentColor",
 };
 
-<<<<<<< HEAD
-const NextTrack: React.FC<IconProps> = ({fill, filled, size, height, width, label, ...props}) => {
-=======
 const NextTrack: React.FC<IconProps> = ({fill, size, height, width, ...props}) => {
->>>>>>> d8557a01
   return (
     <Icon
       fill="none"
