import React from "react";
import {useTheme} from "@nextui-org/react";
<<<<<<< HEAD

import {IconProps} from "./index";

const Send: React.FC<IconProps> = ({
  fill,
  filled,
  size,
  height,
  width,
  label,
  className,
  ...props
}) => {
=======

import {IconProps} from "./index";

const Send: React.FC<IconProps> = ({fill, size, height, width, className, ...props}) => {
>>>>>>> d8557a01
  const {theme} = useTheme();
  const color = fill || theme?.colors?.accents3?.value;

  return (
    <svg
      className={className}
      data-name="Iconly/Curved/Lock"
      height={size || height || 24}
      viewBox="0 0 24 24"
      width={size || width || 24}
      xmlns="http://www.w3.org/2000/svg"
      {...props}
    >
      <g transform="translate(2 2)">
        <path
          d="M19.435.582A1.933,1.933,0,0,0,17.5.079L1.408,4.76A1.919,1.919,0,0,0,.024,6.281a2.253,2.253,0,0,0,1,2.1L6.06,11.477a1.3,1.3,0,0,0,1.61-.193l5.763-5.8a.734.734,0,0,1,1.06,0,.763.763,0,0,1,0,1.067l-5.773,5.8a1.324,1.324,0,0,0-.193,1.619L11.6,19.054A1.91,1.91,0,0,0,13.263,20a2.078,2.078,0,0,0,.25-.01A1.95,1.95,0,0,0,15.144,18.6L19.916,2.525a1.964,1.964,0,0,0-.48-1.943"
          fill={color}
        />
      </g>
    </svg>
  );
};

export default Send;<|MERGE_RESOLUTION|>--- conflicted
+++ resolved
@@ -1,25 +1,9 @@
 import React from "react";
 import {useTheme} from "@nextui-org/react";
-<<<<<<< HEAD
-
-import {IconProps} from "./index";
-
-const Send: React.FC<IconProps> = ({
-  fill,
-  filled,
-  size,
-  height,
-  width,
-  label,
-  className,
-  ...props
-}) => {
-=======
 
 import {IconProps} from "./index";
 
 const Send: React.FC<IconProps> = ({fill, size, height, width, className, ...props}) => {
->>>>>>> d8557a01
   const {theme} = useTheme();
   const color = fill || theme?.colors?.accents3?.value;
 
