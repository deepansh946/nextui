import * as React from "react";
import withDefaults from "@utils/with-defaults";

import {Icon} from "./index";

interface Props {
  width?: number;
  height?: number;
  fill?: string;
  className?: string;
}

const defaultProps = {
  height: 44,
  fill: "currentColor",
  className: "",
};

const Vercel: React.FC<Props> = ({fill, width, height, className, ...props}) => {
  return (
    <Icon
<<<<<<< HEAD
=======
      className={className}
>>>>>>> d8557a01
      fill="none"
      height={height}
      viewBox="0 0 4438 1000"
      width={width}
      xmlns="http://www.w3.org/2000/svg"
      {...props}
    >
      <path
        d="M2223.75 250C2051.25 250 1926.87 362.5 1926.87 531.25C1926.87 700 2066.72 812.5 2239.38 812.5C2343.59 812.5 2435.47 771.25 2492.34 701.719L2372.81 632.656C2341.25 667.188 2293.28 687.344 2239.38 687.344C2164.53 687.344 2100.94 648.281 2077.34 585.781H2515.16C2518.59 568.281 2520.63 550.156 2520.63 531.094C2520.63 362.5 2396.41 250 2223.75 250ZM2076.09 476.562C2095.62 414.219 2149.06 375 2223.75 375C2298.59 375 2352.03 414.219 2371.41 476.562H2076.09ZM2040.78 78.125L1607.81 828.125L1174.69 78.125H1337.03L1607.66 546.875L1878.28 78.125H2040.78ZM577.344 0L1154.69 1000H0L577.344 0ZM3148.75 531.25C3148.75 625 3210 687.5 3305 687.5C3369.38 687.5 3417.66 658.281 3442.5 610.625L3562.5 679.844C3512.81 762.656 3419.69 812.5 3305 812.5C3132.34 812.5 3008.13 700 3008.13 531.25C3008.13 362.5 3132.5 250 3305 250C3419.69 250 3512.66 299.844 3562.5 382.656L3442.5 451.875C3417.66 404.219 3369.38 375 3305 375C3210.16 375 3148.75 437.5 3148.75 531.25ZM4437.5 78.125V796.875H4296.88V78.125H4437.5ZM3906.25 250C3733.75 250 3609.38 362.5 3609.38 531.25C3609.38 700 3749.38 812.5 3921.88 812.5C4026.09 812.5 4117.97 771.25 4174.84 701.719L4055.31 632.656C4023.75 667.188 3975.78 687.344 3921.88 687.344C3847.03 687.344 3783.44 648.281 3759.84 585.781H4197.66C4201.09 568.281 4203.12 550.156 4203.12 531.094C4203.12 362.5 4078.91 250 3906.25 250ZM3758.59 476.562C3778.13 414.219 3831.41 375 3906.25 375C3981.09 375 4034.53 414.219 4053.91 476.562H3758.59ZM2961.25 265.625V417.031C2945.63 412.5 2929.06 409.375 2911.25 409.375C2820.47 409.375 2755 471.875 2755 565.625V796.875H2614.38V265.625H2755V409.375C2755 330 2847.34 265.625 2961.25 265.625Z"
        fill={fill}
      />
    </Icon>
  );
};

export default withDefaults(Vercel, defaultProps);<|MERGE_RESOLUTION|>--- conflicted
+++ resolved
@@ -19,10 +19,7 @@
 const Vercel: React.FC<Props> = ({fill, width, height, className, ...props}) => {
   return (
     <Icon
-<<<<<<< HEAD
-=======
       className={className}
->>>>>>> d8557a01
       fill="none"
       height={height}
       viewBox="0 0 4438 1000"
