import * as React from "react";
import {useTheme} from "@nextui-org/react";

import {IconProps} from "./index";

<<<<<<< HEAD
const Palette: React.FC<IconProps> = ({fill, size, height, width, label, ...props}) => {
=======
const Palette: React.FC<IconProps> = ({fill, size, height, width, ...props}) => {
>>>>>>> d8557a01
  const {theme} = useTheme();

  return (
    <svg
      height={size || height || 24}
      viewBox="0 0 24 24"
      width={size || width || 24}
      xmlns="http://www.w3.org/2000/svg"
      {...props}
    >
      <g
        fill="none"
        stroke={fill || theme?.colors?.text?.value}
        strokeLinecap="round"
        strokeLinejoin="round"
        strokeWidth={1.5}
      >
        <path d="M10 4.5V18a4.007 4.007 0 01-1.14 2.79l-.04.04a3.149 3.149 0 01-.28.25 3.5 3.5 0 01-.99.6c-.11.05-.22.09-.33.13A3.888 3.888 0 016 22a4.255 4.255 0 01-.8-.08c-.13-.03-.26-.06-.39-.1a3.611 3.611 0 01-.46-.17c0-.01 0-.01-.01 0a5.042 5.042 0 01-.8-.49l-.01-.01a2.744 2.744 0 01-.36-.32c-.11-.12-.22-.24-.33-.37a5.042 5.042 0 01-.49-.8c.01-.01.01-.01 0-.01a.031.031 0 00-.01-.02c-.06-.14-.11-.29-.16-.44-.04-.13-.07-.26-.1-.39A4.255 4.255 0 012 18V4.5A2.362 2.362 0 014.5 2h3A2.362 2.362 0 0110 4.5z" />
        <path d="M22 16.5v3a2.362 2.362 0 01-2.5 2.5H6a3.888 3.888 0 001.22-.19c.11-.04.22-.08.33-.13a3.5 3.5 0 00.99-.6 3.149 3.149 0 00.28-.25l.04-.04 6.8-6.79h3.84a2.362 2.362 0 012.5 2.5zM4.81 21.82a3.835 3.835 0 01-1.64-.99 3.835 3.835 0 01-.99-1.64 4.02 4.02 0 002.63 2.63z" />
        <path d="M18.37 11.29L15.66 14l-6.8 6.79A4.007 4.007 0 0010 18V8.335l2.71-2.705a2.368 2.368 0 013.54 0l2.12 2.12a2.368 2.368 0 010 3.54zM7 18a1 1 0 11-1-1 1 1 0 011 1z" />
      </g>
    </svg>
  );
};

export default Palette;<|MERGE_RESOLUTION|>--- conflicted
+++ resolved
@@ -3,11 +3,7 @@
 
 import {IconProps} from "./index";
 
-<<<<<<< HEAD
-const Palette: React.FC<IconProps> = ({fill, size, height, width, label, ...props}) => {
-=======
 const Palette: React.FC<IconProps> = ({fill, size, height, width, ...props}) => {
->>>>>>> d8557a01
   const {theme} = useTheme();
 
   return (
