--- conflicted
+++ resolved
@@ -48,15 +48,7 @@
       return (
         <div className="option-icon">
           <Icon
-<<<<<<< HEAD
-            fill={active ? theme?.colors?.accents5?.value : theme?.colors?.accents3?.value}
-=======
-            fill={
-              active
-                ? theme?.colors?.accents7?.value
-                : theme?.colors?.accents6?.value
-            }
->>>>>>> 2832685f
+            fill={active ? theme?.colors?.accents7?.value : theme?.colors?.accents6?.value}
             name="arrow-right"
           />
         </div>
@@ -77,15 +69,7 @@
       return (
         <div className="option-icon">
           <Icon
-<<<<<<< HEAD
-            fill={active ? theme?.colors?.accents5?.value : theme?.colors?.accents3?.value}
-=======
-            fill={
-              active
-                ? theme?.colors?.accents7?.value
-                : theme?.colors?.accents6?.value
-            }
->>>>>>> 2832685f
+            fill={active ? theme?.colors?.accents7?.value : theme?.colors?.accents6?.value}
             name={action.icon}
           />
         </div>
